"""Mailbox protocol for inter-agent communication."""

from __future__ import annotations

import typing as _t
from abc import ABC, abstractmethod
from typing import TYPE_CHECKING
<<<<<<< HEAD

from .local_mailbox import LocalMailbox
from .ray_mailbox import RayMailbox

if TYPE_CHECKING:
=======
if TYPE_CHECKING:  # pragma: no cover - for type hints only
>>>>>>> 9ba1093d
    from ..agent.types import Message
    from .local_mailbox import LocalMailbox as _LocalMailbox
    from .ray_mailbox import RayMailbox as _RayMailbox


__all__ = ["Mailbox", "LocalMailbox", "RayMailbox"]


class Mailbox(ABC):
    """Abstract bidirectional mailbox."""

    @abstractmethod
    async def put_inbox(
        self, msgs: Message | list[Message], timeout: float | None = None
    ) -> None:
        """Put message(s) into inbox."""

    @abstractmethod
    async def put_outbox(
        self, msgs: Message | list[Message], timeout: float | None = None
    ) -> None:
        """Put message(s) into outbox."""

    @abstractmethod
    async def get_inbox(
        self, max_messages: int = 1, timeout: float | None = None
    ) -> list[Message]:
        """Get up to ``max_messages`` from inbox."""

    @abstractmethod
    async def get_outbox(
        self, max_messages: int = 1, timeout: float | None = None
    ) -> list[Message]:
        """Get up to ``max_messages`` from outbox."""

    @abstractmethod
    async def subscribe_inbox(self) -> _t.AsyncIterator[Message]:
        """Iterate over inbox messages."""

    @abstractmethod
    async def subscribe_outbox(self) -> _t.AsyncIterator[Message]:
        """Iterate over outbox messages."""


<<<<<<< HEAD
=======
def __getattr__(name: str):
    if name == "LocalMailbox":  # pragma: no cover - lazy import
        from .local_mailbox import LocalMailbox as cls
        return cls
    if name == "RayMailbox":  # pragma: no cover - lazy import
        from .ray_mailbox import RayMailbox as cls
        return cls
    raise AttributeError(name)
>>>>>>> 9ba1093d
<|MERGE_RESOLUTION|>--- conflicted
+++ resolved
@@ -5,15 +5,11 @@
 import typing as _t
 from abc import ABC, abstractmethod
 from typing import TYPE_CHECKING
-<<<<<<< HEAD
-
 from .local_mailbox import LocalMailbox
 from .ray_mailbox import RayMailbox
 
 if TYPE_CHECKING:
-=======
-if TYPE_CHECKING:  # pragma: no cover - for type hints only
->>>>>>> 9ba1093d
+
     from ..agent.types import Message
     from .local_mailbox import LocalMailbox as _LocalMailbox
     from .ray_mailbox import RayMailbox as _RayMailbox
@@ -57,9 +53,6 @@
     async def subscribe_outbox(self) -> _t.AsyncIterator[Message]:
         """Iterate over outbox messages."""
 
-
-<<<<<<< HEAD
-=======
 def __getattr__(name: str):
     if name == "LocalMailbox":  # pragma: no cover - lazy import
         from .local_mailbox import LocalMailbox as cls
@@ -68,4 +61,4 @@
         from .ray_mailbox import RayMailbox as cls
         return cls
     raise AttributeError(name)
->>>>>>> 9ba1093d
+
