<<<<<<< HEAD
"""BaseAgent: A concrete actor implementation for A2A message processing.

This module defines `BaseAgent`, which inherits from `AgentActor` and specializes
in handling A2A (Agent-to-Agent) messages. It uses a planner-driven execution
loop to process these messages.
=======
"""Base agent implementation using codin architecture components.

This module provides a simplified agent implementation that uses the codin
architecture including prompt_run() for LLM interactions, Memory for conversation
history, Tools for capabilities, and bidirectional mailbox for communication.
>>>>>>> 96465cbb
"""

import asyncio
import logging
import time
import typing as _t
import uuid
from datetime import datetime
from enum import Enum

<<<<<<< HEAD
from pydantic import ValidationError # For input validation

# Actor system imports
from ..actor.types import ActorRunInput, ActorRunOutput
from ..actor.actors import AgentActor # Inherit from AgentActor
from ..actor.envelope_types import EnvelopeKind

# Agent-specific data structures and control types (used for internal logic)
from .types import (
    ControlSignal, EventStep, FinishStep, Message as A2AMessage, # Renamed Message to A2AMessage for clarity
    MessageStep, Metrics, Role, RunConfig, RunnerControl, State, Step, StepType, Task,
    TaskState, TaskStatus, TextPart, ThinkStep, ToolCallStep, ToolUsePart,
)
# Other necessary CoDIN components
=======
>>>>>>> 96465cbb
from ..actor.mailbox import LocalMailbox, Mailbox
from ..memory.base import MemMemoryService, Memory
from ..model.base import BaseLLM
from ..tool.base import Tool, ToolContext
<<<<<<< HEAD
from .base import Planner # BaseAgent uses a Planner
from ..id import new_id # For generating default agent ID

__all__ = ["BaseAgent", "ContinueDecision"] # ContinueDecision might be unused now or refactored
logger = logging.getLogger("codin.agent.base_agent")


class ContinueDecision: # This might be part of the planner's specific step outputs, review if needed.
    """Enumerates decisions for an agent's continuation logic."""
    CONTINUE, NEED_APPROVAL, FINISH, CANCEL = "continue", "need_approval", "finish", "cancel"


class BaseAgent(AgentActor):
    """A specialized `AgentActor` for handling A2A messages via a planner-driven loop.

    `BaseAgent` implements the `run` method to process `ActorRunInput`. If the
    input's `envelope_kind` is `A2A_MESSAGE`, it deserializes the payload into
    an `A2AMessage`, builds an internal `State`, and then uses its `Planner`
    to execute a series of `Step`s. Other envelope kinds like `A2A_TASK` or
    `CONTROL` are handled with placeholder logic.

    It inherits `capability` (AGENT_CAP) from `AgentActor`.
=======
from .base import Agent, Planner

# Import protocol types that we need
from .types import (
    AgentRunInput,
    AgentRunOutput,
    ControlSignal,
    EventStep,
    FinishStep,
    Message,  # Use Message from codin.agent.types
    MessageStep,
    Metrics,
    Role,
    RunConfig,
    RunnerControl,
    State,
    Step,
    StepType,
    Task,
    TaskState,
    TaskStatus,
    TextPart,
    ThinkStep,
    ToolCallStep,
    ToolUsePart,
)

__all__ = ["BaseAgent", "ContinueDecision"]
logger = logging.getLogger("codin.agent.base_agent")


class ContinueDecision:
    """Continue decision for agent."""

    CONTINUE, NEED_APPROVAL, FINISH, CANCEL = "continue", "need_approval", "finish", "cancel"


class BaseAgent(Agent):
    """Simplified agent using codin architecture components.

    Uses:
    - prompt_run() for LLM interactions (via Planner)
    - Memory class for conversation history
    - Tools from tool system
    - Bidirectional mailbox for event communication and control
    - Sandbox through tools for file I/O
>>>>>>> 96465cbb
    """

    def __init__(
        self,
        *,
<<<<<<< HEAD
        agent_id: str | None = None, # This will be the actor_id
        name: str = "BaseAgent",
        description: str = "A planner-driven agent for A2A messages.",
        version: str = "1.0.0",
        planner: Planner,
        tools: list[Tool] | None = None,
        memory: Memory | None = None,
=======
        agent_id: str | None = None,
        name: str = "BaseAgent",
        description: str = "Agent using codin architecture",
        version: str | None = None,
        planner: Planner,
        memory: Memory | None = None,
        tools: list[Tool] | None = None,
>>>>>>> 96465cbb
        llm: BaseLLM | None = None,
        mailbox: Mailbox | None = None,
        default_config: RunConfig | None = None,
        debug: bool = False,
<<<<<<< HEAD
        # **kwargs: Any # From AgentActor's __init__ if it were to take more
    ):
        """Initializes the `BaseAgent`.

        Args:
            agent_id: Unique ID for this agent/actor. If None, an ID is generated.
            name: Name of the agent.
            description: Description of the agent.
            version: Agent version.
            planner: The `Planner` instance for decision-making.
            tools: List of `Tool` instances available to the agent.
            memory: `Memory` instance for history and context. Defaults to `MemMemoryService`.
            llm: Optional `BaseLLM` instance, may be used by the planner.
            mailbox: `Mailbox` for communication. Defaults to `LocalMailbox`.
            default_config: Default `RunConfig` for execution parameters.
            debug: Enable debug logging.
        """
        # Initialize attributes specific to BaseAgent's operation
        self.id = agent_id or new_id(prefix=name) # Used for actor_id
        self.name: str = name
        self.description: str = description
        self.version: str = version
        self.tools: list[Tool] = tools or []

        # Call super().__init__ from AgentActor, providing the actor_id
        super().__init__(actor_id=self.id) # Removed **kwargs as AgentActor doesn't use them meaningfully

        self.planner: Planner = planner
        self.memory: Memory = memory or MemMemoryService()
        self.llm: BaseLLM | None = llm
        self.mailbox: Mailbox = mailbox or LocalMailbox()
        self.default_config: RunConfig = default_config or RunConfig()
        self.debug: bool = debug

        self._paused: bool = False
        self._cancelled: bool = False

        logger.info(f"Initialized BaseAgent {self.id} (actor_id: {self.actor_id}) with {len(self.tools)} tools.")


    async def run(self, input_data: ActorRunInput) -> _t.AsyncIterator[ActorRunOutput]:
        """Processes an `ActorRunInput` based on its `envelope_kind`.

        If `A2A_MESSAGE`, it deserializes the payload, builds state, and runs a planning loop.
        Other kinds (`A2A_TASK`, `CONTROL`) have placeholder handlers.

        Args:
            input_data: The `ActorRunInput` from the dispatcher.

        Yields:
            `ActorRunOutput`: Results or status messages.
        """
        logger.info(f"BaseAgent {self.actor_id} received run input for request {input_data.request_id}, kind: {input_data.envelope_kind}.")
        session_id = input_data.context_id or f"session_{input_data.request_id}_{uuid.uuid4().hex[:4]}"
        start_time = time.time()

        if input_data.envelope_kind == EnvelopeKind.A2A_MESSAGE:
            if not isinstance(input_data.payload, dict):
                logger.error(f"BaseAgent {self.actor_id}: A2A_MESSAGE payload is not a dict for request {input_data.request_id}.")
                yield {"error": "A2A_MESSAGE payload must be a dictionary", "request_id": input_data.request_id}
                return
            try:
                a2a_message = A2AMessage.model_validate(input_data.payload)
                logger.info(f"BaseAgent {self.actor_id}: Successfully parsed A2A_MESSAGE for request {input_data.request_id} (session: {session_id}).")

                state = await self._build_state_for_a2a_message(session_id, a2a_message, input_data.metadata, input_data.request_id)

                await self._emit_event("run_start", {
                    "agent_id": self.actor_id, "session_id": session_id,
                    "input_message_id": a2a_message.messageId, "request_id": input_data.request_id
                })

                async for output_item in self._execute_planning_loop(state, session_id, start_time):
                    yield output_item

            except ValidationError as e:
                logger.error(f"BaseAgent {self.actor_id}: A2A_MESSAGE payload validation failed for request {input_data.request_id}: {e}", exc_info=True)
                yield {"error": "A2A_MESSAGE payload validation failed", "details": e.errors(), "request_id": input_data.request_id}
            except Exception as e: # Catch other errors during A2A_MESSAGE processing
                logger.error(f"BaseAgent {self.actor_id}: Error processing A2A_MESSAGE for request {input_data.request_id}: {e}", exc_info=True)
                yield {"error": f"Error processing A2A_MESSAGE: {str(e)}", "request_id": input_data.request_id}

        elif input_data.envelope_kind == EnvelopeKind.A2A_TASK:
            logger.info(f"BaseAgent {self.actor_id}: Received A2A_TASK (placeholder) for request {input_data.request_id}")
            # TODO: Implement A2A_TASK deserialization and processing logic.
            #       This might involve a different state-building and execution flow.
            yield {
                "status": f"BaseAgent {self.actor_id} received A2A_TASK (placeholder processing)",
                "request_id": input_data.request_id,
                "task_payload_preview": str(input_data.payload)[:200]
            }

        elif input_data.envelope_kind == EnvelopeKind.CONTROL:
            logger.info(f"BaseAgent {self.actor_id}: Received CONTROL in 'run' (placeholder) for request {input_data.request_id}, payload: {input_data.payload}")
            # Note: Control signals are typically handled by dispatcher or dedicated actor methods,
            # but an actor's 'run' could be invoked with CONTROL if part of a workflow.
            # TODO: Define how BaseAgent specifically reacts to CONTROL signals via its run method, if at all.
            yield {
                "status": f"BaseAgent {self.actor_id} acknowledged CONTROL signal in run method (placeholder)",
                "request_id": input_data.request_id,
                "control_info": input_data.payload
            }
        else:
            logger.warning(f"BaseAgent {self.actor_id}: Received unhandled envelope kind '{input_data.envelope_kind}' in run method for request {input_data.request_id}")
            yield { "error": f"BaseAgent {self.actor_id} cannot handle kind '{input_data.envelope_kind}' in its run method", "request_id": input_data.request_id}

        # Ensure cleanup is called if this run method was the main entry point for a self-contained execution.
        # However, cleanup is usually managed by the supervisor when the actor is released.
        # If this 'run' represents a single, complete task after which the agent might be idle,
        # then a specific kind of "task_end" event might be emitted here.
        # The existing _execute_planning_loop already emits task_end.
        # The superclass AgentActor.cleanup() will be called by supervisor.
        logger.info(f"BaseAgent {self.actor_id} finished run method for request {input_data.request_id}, session {session_id}.")
        # Final _emit_event for run_end is handled by the original AgentRunInput logic, which is now inside the A2A_MESSAGE block.
        # This might need to be generalized if other kinds also have a similar "run_end" concept.

    async def _build_state_for_a2a_message(
        self, session_id: str, input_message: A2AMessage, actor_run_metadata: dict, request_id: str
    ) -> State:
        """Builds the initial `State` for an agent run specifically for an `A2AMessage`.

        Args:
            session_id: The unique ID for the current session.
            input_message: The deserialized `A2AMessage` object from the input payload.
            actor_run_metadata: Metadata from `ActorRunInput.metadata`. Used for `RunConfig`.
            request_id: The `request_id` from `ActorRunInput`.

        Returns:
            An initialized `State` object.
        """
        if isinstance(self.memory, MemMemoryService):
            self.memory.set_session_id(session_id)

        if input_message:
            # Ensure message has correct contextId for this session
            # This check might be redundant if contextId is already session_id from dispatcher
            current_message = input_message
            if input_message.contextId != session_id:
                logger.warning(f"BaseAgent {self.actor_id}: Input message contextId '{input_message.contextId}' differs from session_id '{session_id}'. Overwriting message contextId.")
                current_message = input_message.model_copy(update={"contextId": session_id})
            await self.memory.add_message(current_message)
            logger.debug(f"BaseAgent {self.actor_id}: Added input message to memory for request {request_id}.")
        else: # Should not happen if called for A2A_MESSAGE kind with validated message
            logger.warning(f"BaseAgent {self.actor_id}: _build_state_for_a2a_message called with no input_message for request {request_id}.")


        history = await self.memory.get_history()
        metrics = Metrics()

        config_from_metadata = actor_run_metadata.get("config")
        current_config = self.default_config
        if isinstance(config_from_metadata, RunConfig):
            current_config = config_from_metadata
        elif isinstance(config_from_metadata, dict):
            current_config = RunConfig(**config_from_metadata)

        task = None
        if input_message: # input_message is now guaranteed to be an A2AMessage
            query = next((part.text for part in input_message.parts if isinstance(part, TextPart) and hasattr(part, "text")), "")
            if query:
                task = Task(
                    id=input_message.messageId or str(uuid.uuid4()), query=query, contextId=session_id,
                    status=TaskStatus(state=TaskState.submitted),
                    metadata={"session_id": session_id, "agent_id": self.actor_id, "request_id": request_id}, parts=[]
                )

        initial_metadata = {
            "agent_id": self.actor_id, "request_id": request_id,
            "memory_type": type(self.memory).__name__, "mailbox_type": type(self.mailbox).__name__,
            **(actor_run_metadata or {}),
        }
        if current_config != self.default_config: initial_metadata['config_source'] = 'runtime_metadata'
        else: initial_metadata['config_source'] = 'agent_default'
        initial_metadata.pop('config', None)

        return State(
            session_id=session_id, agent_id=self.actor_id, created_at=datetime.now(),
            history=list(history), tools=self.tools, metrics=metrics, config=current_config,
            task=task, metadata=initial_metadata
        )

    # Methods like _execute_planning_loop, _execute_step, _execute_tool_call, _emit_event
    # are kept from the original BaseAgent as they define its core A2A message processing logic.
    # Their docstrings and logging were updated in the previous step.
    # Their yield types are compatible with ActorRunOutput = Any.

    async def _execute_planning_loop(self, state: State, session_id: str, start_time: float) -> _t.AsyncIterator[ActorRunOutput]:
        # ... (implementation from previous version, with yields of Message/dict)
        await self._emit_event("task_start", {"session_id": session_id, "iteration": state.iteration, "elapsed_time": 0.0, "request_id": state.metadata.get("request_id")})
        while state.iteration < (state.config.turn_budget or 100):
            if not await self.check_inbox_for_control() or self._cancelled: logger.info(f"Agent {self.id} ({self.name}): Planning loop interrupted for session {session_id}."); break
            if self._paused: await self.wait_while_paused()
            if self._cancelled: logger.info(f"Agent {self.id} ({self.name}): Planning loop broken post-pause for session {session_id}."); break
            elapsed_time = time.time() - start_time; state.metrics.time_used = elapsed_time
            is_exceeded, reason = state.config.is_budget_exceeded(state.metrics, elapsed_time)
            if is_exceeded:
                logger.warning(f"Agent {self.id} ({self.name}): Budget constraint exceeded for session {session_id}: {reason}")
                finish_msg = A2AMessage(messageId=str(uuid.uuid4()),role=Role.agent,parts=[TextPart(text=f"Budget exceeded: {reason}")],contextId=session_id,kind="message")
                finish_step = FinishStep(step_id=str(uuid.uuid4()), reason=f"Budget exceeded: {reason}", final_message=finish_msg)
                await self.mailbox.put_outbox(finish_msg); async for output in self._execute_step(finish_step, state, session_id): yield output
                break
            await self._emit_event("turn_start", {"session_id": session_id, "iteration": state.iteration, "metrics": state.metrics.model_dump(), "request_id": state.metadata.get("request_id")})
            steps_executed = 0; task_finished_by_step = False
            try:
                async for step in self.planner.next(state):
                    if not await self.check_inbox_for_control() or self._cancelled: break
                    if self._paused: await self.wait_while_paused()
                    if self._cancelled: break
                    steps_executed += 1
                    if self.debug: logger.debug(f"Agent {self.id} ({self.name}): Executing step {step.step_id} ({step.step_type.value if isinstance(step.step_type, Enum) else step.step_type}) for session {session_id}")
                    if step.step_type == StepType.MESSAGE and isinstance(step, MessageStep) and step.message:
                        if not any(h.messageId == step.message.messageId for h in state.history if h.messageId and step.message.messageId):
                            await self.memory.add_message(step.message); state.history.append(step.message)
                    async for output in self._execute_step(step, state, session_id): yield output
                    if step.step_type == StepType.FINISH:
                        task_finished_by_step = True
                        await self._emit_event("task_complete", {"session_id": session_id, "iteration": state.iteration, "reason": step.reason if isinstance(step, FinishStep) and step.reason else "Finished", "request_id": state.metadata.get("request_id")})
                        break
                    if steps_executed >= (state.config.max_steps_per_turn or 10): logger.warning(f"Agent {self.id} ({self.name}): Max steps per turn ({state.config.max_steps_per_turn or 10}) reached for session {session_id}."); break
                if task_finished_by_step or self._cancelled: break
                state.iteration += 1
                await self._emit_event("turn_end", {"session_id": session_id, "iteration": state.iteration, "steps_executed": steps_executed, "request_id": state.metadata.get("request_id")})
            except Exception as e:
                logger.error(f"Agent {self.id} ({self.name}): Error in planning loop for session {session_id}: {e}", exc_info=True); state.metrics.increment_errors()
                await self._emit_event("turn_error", {"session_id": session_id, "iteration": state.iteration, "error": str(e), "request_id": state.metadata.get("request_id")})
                error_msg = A2AMessage(messageId=str(uuid.uuid4()),role=Role.agent,parts=[TextPart(text=f"Error during planning: {e!s}")],contextId=session_id,kind="message")
                await self.mailbox.put_outbox(error_msg); yield error_msg
                break
        await self._emit_event("task_end", {"session_id": session_id, "iteration": state.iteration, "elapsed_time": time.time() - start_time, "request_id": state.metadata.get("request_id")})

    async def _execute_step(self, step: Step, state: State, session_id: str) -> _t.AsyncIterator[ActorRunOutput]:
        # ... (implementation from previous version, with yields of Message/dict)
        step_output_metadata_base = {"agent_id": self.id, "step_id": step.step_id, "request_id": state.metadata.get("request_id")}
        try:
            if step.step_type == StepType.MESSAGE and isinstance(step, MessageStep):
                if step.is_streaming and step.message_stream is not None:
                    collected_chunks: list[str] = []
                    async for chunk in step.stream_content():
                        collected_chunks.append(chunk)
                        stream_msg = A2AMessage(messageId=f"{step.step_id}-stream-chunk-{len(collected_chunks)}",role=Role.agent,parts=[TextPart(text=chunk)],contextId=session_id,kind="message",metadata={"stream_chunk": True, "step_id": step.step_id})
                        await self.mailbox.put_outbox(stream_msg); yield stream_msg
                    if step.message is None and collected_chunks: step.message = A2AMessage(messageId=step.step_id, role=Role.agent, parts=[TextPart(text="".join(collected_chunks))], contextId=session_id, kind="message", metadata={"aggregated_stream": True})
                    if step.message: await self.memory.add_message(step.message); await self.mailbox.put_outbox(step.message); yield step.message
                elif step.message: await self.memory.add_message(step.message); await self.mailbox.put_outbox(step.message); yield step.message
            elif step.step_type == StepType.EVENT and isinstance(step, EventStep) and step.event:
                event_data_for_emit = {"session_id": session_id, "step_id": step.step_id, "event": step.event, "request_id": state.metadata.get("request_id")}
                await self._emit_event("agent_event", event_data_for_emit)
                event_msg_text = f"Event: {step.event.event_type if hasattr(step.event, 'event_type') else str(step.event)}"
                event_msg = A2AMessage(messageId=str(uuid.uuid4()),role=Role.agent,parts=[TextPart(text=event_msg_text)],contextId=session_id,kind="message",metadata={"event_details": event_data_for_emit, "step_id": step.step_id})
                await self.mailbox.put_outbox(event_msg); yield {"event_type": "agent_event", "details": step.event.model_dump() if hasattr(step.event, 'model_dump') else str(step.event), **step_output_metadata_base}
            elif step.step_type == StepType.TOOL_CALL and isinstance(step, ToolCallStep) and step.tool_call:
                result_tool_use_part = await self._execute_tool_call(step.tool_call, state); step.tool_call_result = result_tool_use_part; state.metrics.increment_tool_calls()
                tool_interaction_parts: list[_t.Union[TextPart, ToolUsePart]] = [step.tool_call]
                if result_tool_use_part: tool_interaction_parts.append(result_tool_use_part)
                tool_interaction_message = A2AMessage(messageId=f"toolmsg_{step.tool_call.id if step.tool_call.id else str(uuid.uuid4())}",role=Role.agent,parts=tool_interaction_parts,contextId=session_id,kind="message")
                await self.memory.add_message(tool_interaction_message); await self.mailbox.put_outbox(tool_interaction_message)
                if not any(h.messageId == tool_interaction_message.messageId for h in state.history if h.messageId and tool_interaction_message.messageId): state.history.append(tool_interaction_message)
                yield tool_interaction_message
            elif step.step_type == StepType.THINK and isinstance(step, ThinkStep) and self.debug:
                await self._emit_event("agent_thinking", {"session_id": session_id, "step_id": step.step_id, "thinking": step.thinking, "request_id": state.metadata.get("request_id")})
            elif step.step_type == StepType.FINISH and isinstance(step, FinishStep) and step.final_message:
                if not any(h.messageId == step.final_message.messageId for h in state.history if h.messageId and step.final_message.messageId):
                    await self.memory.add_message(step.final_message); state.history.append(step.final_message)
                await self.mailbox.put_outbox(step.final_message); yield step.final_message
        except Exception as e:
            logger.error(f"Agent {self.id} ({self.name}): Error executing step {step.step_id} for session {session_id}: {e}", exc_info=True); state.metrics.increment_errors()
            step_type_val = step.step_type.value if isinstance(step.step_type, Enum) else str(step.step_type)
            await self._emit_event("step_error", {"session_id": session_id, "step_id": step.step_id, "step_type": step_type_val, "error": str(e), "request_id": state.metadata.get("request_id")})
            error_text = f"Error executing step {step.step_id} ({step_type_val}): {e!s}"
            error_msg = A2AMessage(messageId=str(uuid.uuid4()),role=Role.agent,parts=[TextPart(text=error_text)],contextId=session_id,kind="message")
            yield error_msg

    async def _execute_tool_call(self, tool_call_part: ToolUsePart, state: State) -> ToolUsePart:
        # ... (implementation from previous version)
        if not isinstance(tool_call_part, ToolUsePart) or tool_call_part.type != "call":
            error_msg = "_execute_tool_call expects a ToolUsePart with type='call'"
            logger.error(f"Agent {self.id}: {error_msg}. Received: {type(tool_call_part)} with data: {tool_call_part}")
            call_id_for_error = getattr(tool_call_part, "id", f"error_call_{uuid.uuid4().hex[:8]}")
            tool_name_for_error = getattr(tool_call_part, "name", "unknown_tool")
            return ToolUsePart(kind="tool-use",type="result",id=call_id_for_error,name=tool_name_for_error,output=f"Error: {error_msg}",metadata={"success": False, "error": error_msg})
        tool_name = tool_call_part.name
        arguments = tool_call_part.input if isinstance(tool_call_part.input, dict) else {}
        call_id = tool_call_part.id
        try:
            tool = self.get_tool_by_name(tool_name)
            if not tool: raise ValueError(f"Tool not found: {tool_name}")
            context = ToolContext(agent_id=self.id, session_id=state.session_id, tool_name=tool_name, arguments=arguments, request_id=state.metadata.get("request_id"))
            validated_args = tool.validate_input(arguments)
            result_output = await tool.run(validated_args, context)
            return ToolUsePart(kind="tool-use",type="result",id=call_id,name=tool_name,output=str(result_output),metadata={"success": True})
        except Exception as e:
            logger.error(f"Agent {self.id}: Tool execution error for {tool_name} (call_id: {call_id}, session: {state.session_id}): {e}", exc_info=True)
            return ToolUsePart(kind="tool-use",type="result",id=call_id,name=tool_name,output=f"Error: {str(e)}",metadata={"success": False, "error": str(e)})

    async def _emit_event(self, event_type: str, data: dict) -> None:
        # ... (implementation from previous version)
        try:
            serializable_data = {k: (v if isinstance(v, (str, int, float, bool, list, dict)) else str(v)) for k, v in data.items()}
            event_message = A2AMessage(messageId=f"event_{uuid.uuid4().hex[:4]}_{event_type}",role=Role.agent,parts=[TextPart(text=f"Event: {event_type}")],contextId=data.get("session_id", self.id),kind="event",metadata={"event_type": event_type, "timestamp": datetime.now().isoformat(), **serializable_data})
            await self.mailbox.put_outbox(event_message)
        except Exception as e:
            logger.warning(f"Agent {self.id}: Failed to emit event {event_type} for session {data.get('session_id', 'N/A')}: {e}", exc_info=self.debug)

    # cleanup method is inherited from AgentActor if not overridden.
    # If BaseAgent has specific cleanup beyond AgentActor, it can override it.
    # For now, assuming AgentActor.cleanup() is sufficient or BaseAgent implements its own.
    # The Agent ABC required it, so BaseAgent should have it.
    async def cleanup(self) -> None:
        """Cleans up resources used by the `BaseAgent` instance."""
        logger.info(f"BaseAgent {self.id} ({self.name}) starting cleanup (actor_id: {self.actor_id}).")
        try:
            if hasattr(self.planner, "cleanup") and callable(self.planner.cleanup):
                await self.planner.cleanup()
            if hasattr(self.memory, "cleanup") and callable(self.memory.cleanup):
                await self.memory.cleanup()
            if hasattr(self.mailbox, "cleanup") and callable(self.mailbox.cleanup):
                await self.mailbox.cleanup()
            # Call superclass cleanup if AgentActor has one and it's not just pass
            # await super().cleanup() # If AgentActor had a meaningful cleanup
            logger.info(f"BaseAgent {self.id} ({self.name}) finished cleanup successfully.")
        except Exception as e:
            logger.error(f"Error during BaseAgent {self.id} ({self.name}) cleanup: {e}", exc_info=True)
            if self.debug: raise
=======
        **kwargs,
    ):
        super().__init__(
            id=agent_id, name=name, description=description, version=version or "1.0.0", tools=tools or [], **kwargs
        )
        self.planner = planner
        self.memory = memory or MemMemoryService()
        self.tools = tools or []
        self.llm = llm
        self.mailbox = mailbox or LocalMailbox()
        self.default_config = default_config
        self.debug = debug

        # State for control handling
        self._paused = False
        self._cancelled = False

        logger.info(f"Initialized {self.id} with {len(self.tools)} tools")

    @property
    def agent_id(self) -> str:
        """Compatibility property for agent_id."""
        return self.id

    def get_tool_by_name(self, tool_name: str) -> Tool | None:
        """Get a tool by name from the tools list."""
        for tool in self.tools:
            if tool.name == tool_name:
                return tool
        return None

    async def handle_control(self, control: RunnerControl) -> None:
        """Handle control signals from dispatcher or other agents."""
        logger.info(f"Agent {self.id} received control signal: {control.signal}")

        if control.signal == ControlSignal.PAUSE:
            self._paused = True
            await self.mailbox.put_outbox(
                Message(
                    messageId=str(uuid.uuid4()),
                    role=Role.agent,
                    parts=[TextPart(text=f"Agent {self.id} paused")],
                    contextId=self.id,
                    kind="message",
                    metadata={"control_response": "paused"},
                )
            )

        elif control.signal == ControlSignal.RESUME:
            self._paused = False
            await self.mailbox.put_outbox(
                Message(
                    messageId=str(uuid.uuid4()),
                    role=Role.agent,
                    parts=[TextPart(text=f"Agent {self.id} resumed")],
                    contextId=self.id,
                    kind="message",
                    metadata={"control_response": "resumed"},
                )
            )

        elif control.signal in (ControlSignal.CANCEL, ControlSignal.STOP):
            self._cancelled = True
            await self.mailbox.put_outbox(
                Message(
                    messageId=str(uuid.uuid4()),
                    role=Role.agent,
                    parts=[TextPart(text=f"Agent {self.id} cancelled")],
                    contextId=self.id,
                    kind="message",
                    metadata={"control_response": "cancelled"},
                )
            )

        elif control.signal == ControlSignal.RESET:
            self._paused = False
            self._cancelled = False
            # Clear memory if possible
            if hasattr(self.memory, "clear_all"):
                await self.memory.clear_all()
            await self.mailbox.put_outbox(
                Message(
                    messageId=str(uuid.uuid4()),
                    role=Role.agent,
                    parts=[TextPart(text=f"Agent {self.id} reset")],
                    contextId=self.id,
                    kind="message",
                    metadata={"control_response": "reset"},
                )
            )

    async def check_inbox_for_control(self) -> bool:
        """Check inbox for control messages and handle them. Returns True if should continue."""
        try:
            # Non-blocking check for control messages
            message = await self.mailbox.get_inbox(timeout=0.1)

            # Check if this is a control message
            if message.metadata and message.metadata.get("control"):
                control_signal = ControlSignal(message.metadata["control"])
                control = RunnerControl(signal=control_signal, metadata=message.metadata)
                await self.handle_control(control)

            return not self._cancelled

        except TimeoutError:
            # No messages, continue
            return not self._cancelled
        except Exception as e:
            logger.warning(f"Error checking inbox: {e}")
            return not self._cancelled

    async def wait_while_paused(self) -> None:
        """Wait while paused, checking for control messages."""
        while self._paused and not self._cancelled:
            await asyncio.sleep(0.1)
            await self.check_inbox_for_control()

    async def run(self, input_data: AgentRunInput) -> _t.AsyncGenerator[AgentRunOutput, None]:
        """Execute agent logic using simplified architecture."""
        start_time = time.time()
        session_id = input_data.session_id or f"session_{uuid.uuid4().hex[:8]}"

        try:
            # Build state with simple components
            state = await self._build_state(session_id, input_data)

            # Emit start event via mailbox
            await self._emit_event(
                "run_start",
                {
                    "agent_id": self.id,
                    "session_id": session_id,
                    "input_message_id": input_data.message.messageId if input_data.message else "N/A",
                },
            )

            async for output in self._execute_planning_loop(state, session_id, start_time):
                yield output

        except Exception as e:
            logger.error(f"Error in agent run: {e}", exc_info=True)
            await self._emit_event("run_error", {"agent_id": self.id, "session_id": session_id, "error": str(e)})

            error_message = Message(
                messageId=str(uuid.uuid4()),
                role=Role.agent,
                parts=[TextPart(text=f"I encountered an error: {e!s}")],
                contextId=session_id,
                kind="message",
            )
            yield AgentRunOutput(
                id=str(uuid.uuid4()), result=error_message, metadata={"error": str(e), "agent_id": self.id}
            )

        finally:
            await self.cleanup()
            await self._emit_event(
                "run_end",
                {
                    "agent_id": self.id,
                    "session_id": session_id,
                    "elapsed_time": time.time() - start_time,
                },
            )

    async def _build_state(self, session_id: str, input_data: AgentRunInput) -> State:
        """Build state using simple memory and components."""
        # Set the session ID in memory if it's MemMemoryService
        if isinstance(self.memory, MemMemoryService):
            self.memory.set_session_id(session_id)

        # Add input message to memory if provided
        if input_data.message:
            # Ensure message has correct contextId for this session
            if input_data.message.contextId != session_id:
                # Create a copy with the correct contextId
                # from .types import Message # This line is removed
                corrected_message = Message(
                    messageId=input_data.message.messageId,
                    role=input_data.message.role,
                    parts=input_data.message.parts,
                    contextId=session_id,  # Use our session_id
                    kind=input_data.message.kind,
                    metadata=input_data.message.metadata,
                    taskId=input_data.message.taskId,
                    referenceTaskIds=input_data.message.referenceTaskIds,
                )
                await self.memory.add_message(corrected_message)
            else:
                await self.memory.add_message(input_data.message)

        # Get conversation history from memory (no session_id parameter needed)
        history = await self.memory.get_history()

        # Simple metrics tracking
        metrics = Metrics(iterations=0, input_token_used=0, output_token_used=0, cost_used=0.0, time_used=0.0)

        # Extract config from input
        config_data = input_data.options.get("config") if input_data.options else None
        current_config = self.default_config
        if isinstance(config_data, RunConfig):
            current_config = config_data
        elif isinstance(config_data, dict):
            current_config = RunConfig(**config_data)

        # Ensure current_config is always a RunConfig instance
        if current_config is None:
            current_config = RunConfig()

        # Create task from input message
        task = None
        if input_data.message:
            # Try to get a query/summary from the input message to form the Task's primary message
            query_text = ""
            if input_data.message.parts:
                for part in input_data.message.parts:
                    if isinstance(part, TextPart) and hasattr(part, "text"):
                        query_text = part.text
                        break

            if query_text: # If we successfully extracted some text
                # Create a new Message object for the task
                task_message = Message(
                    messageId=f"task_msg_{input_data.message.messageId or uuid.uuid4().hex[:8]}",
                    role=Role.user,
                    parts=[TextPart(text=query_text)],
                    contextId=session_id,
                    taskId=input_data.message.messageId # Link to original message ID
                )
                task = Task(
                    id=input_data.message.messageId or str(uuid.uuid4()), # Task ID can be same as original message ID
                    message=task_message, # Assign the created message here
                    contextId=session_id,
                    status=TaskStatus(state=TaskState.SUBMITTED),
                    metadata={"session_id": session_id, "agent_id": self.id, "original_message_id": input_data.message.messageId}
                )
            else: # If no query text could be formed, maybe create a task without a message or with a generic one
                task = Task(
                    id=input_data.message.messageId or str(uuid.uuid4()),
                    message=None,
                    contextId=session_id,
                    status=TaskStatus(state=TaskState.SUBMITTED),
                    metadata={"session_id": session_id, "agent_id": self.id, "original_message_id": input_data.message.messageId}
                )

        return State(
            session_id=session_id,
            agent_id=self.id,
            created_at=datetime.now(),
            iteration=0,
            history=list(history),
            artifact_ref=None,  # File operations through tools/sandbox
            tools=self.tools,
            metrics=metrics,
            config=current_config,
            task=task,
            metadata={
                "agent_id": self.id,
                "input_options": input_data.options or {},
                "memory": self.memory,  # Provide memory access to planner
                "mailbox": self.mailbox,  # Provide mailbox access to planner
                **(input_data.metadata or {}),
            },
        )

    async def _execute_planning_loop(
        self, state: State, session_id: str, start_time: float
    ) -> _t.AsyncGenerator[AgentRunOutput, None]:
        """Execute planning loop with budget constraints and control handling."""

        await self._emit_event(
            "task_start",
            {
                "session_id": session_id,
                "iteration": state.iteration,
                "elapsed_time": 0.0,
            },
        )
        while state.iteration < (state.config.turn_budget or 100):
            # Check for control messages and handle pause/cancel states
            should_continue = await self.check_inbox_for_control()
            if not should_continue:
                logger.info(f"Agent {self.id} cancelled by control signal")
                break

            # Wait while paused
            if self._paused:
                await self.wait_while_paused()
                if self._cancelled:
                    break

            elapsed_time = time.time() - start_time
            state.metrics.time_used = elapsed_time

            # Check budget constraints
            is_exceeded, reason = state.config.is_budget_exceeded(state.metrics, elapsed_time)
            if is_exceeded:
                logger.warning(f"Budget constraint exceeded: {reason}")
                finish_reason = f"Budget exceeded: {reason}"
                finish_msg = Message(
                    messageId=str(uuid.uuid4()),
                    role=Role.agent,
                    parts=[TextPart(text=finish_reason)],
                    contextId=session_id,
                    kind="message",
                )
                finish_step = FinishStep(step_id=str(uuid.uuid4()), reason=finish_reason, final_message=finish_msg)

                # Send output to mailbox as well as yielding
                await self.mailbox.put_outbox(finish_msg)

                async for output in self._execute_step(finish_step, state, session_id):
                    yield output
                break

            await self._emit_event(
                "turn_start",
                {"session_id": session_id, "iteration": state.iteration, "metrics": state.metrics.__dict__},
            )

            steps_executed = 0
            task_finished_by_step = False

            try:
                # Generate steps from planner
                async for step in self.planner.next(state):
                    # Check for control messages between steps
                    should_continue = await self.check_inbox_for_control()
                    if not should_continue:
                        break

                    if self._paused:
                        await self.wait_while_paused()
                        if self._cancelled:
                            break

                    steps_executed += 1
                    if self.debug:
                        logger.debug(
                            f"Executing step {step.step_id}: "
                            f"{step.step_type.value if isinstance(step.step_type, Enum) else step.step_type}"
                        )

                    # If planner yields a message, add it to memory
                    if step.step_type == StepType.MESSAGE and isinstance(step, MessageStep) and step.message:
                        if not any(
                            h.messageId == step.message.messageId
                            for h in state.history
                            if h.messageId and step.message.messageId
                        ):
                            await self.memory.add_message(step.message)
                            state.history.append(step.message)

                    async for output in self._execute_step(step, state, session_id):
                        yield output

                    if step.step_type == StepType.FINISH:
                        task_finished_by_step = True
                        await self._emit_event(
                            "task_complete",
                            {
                                "session_id": session_id,
                                "iteration": state.iteration,
                                "reason": step.reason if isinstance(step, FinishStep) and step.reason else "Finished",
                            },
                        )
                        break

                    if steps_executed >= 10:
                        logger.warning("Maximum steps per turn reached from planner")
                        break

                if task_finished_by_step or self._cancelled:
                    break

                state.iteration += 1

                await self._emit_event(
                    "turn_end",
                    {"session_id": session_id, "iteration": state.iteration, "steps_executed": steps_executed},
                )

            except Exception as e:
                logger.error(f"Error in planning loop: {e}", exc_info=True)
                state.metrics.increment_errors()
                await self._emit_event(
                    "turn_error", {"session_id": session_id, "iteration": state.iteration, "error": str(e)}
                )

                error_msg = Message(
                    messageId=str(uuid.uuid4()),
                    role=Role.agent,
                    parts=[TextPart(text=f"Error during planning: {e!s}")],
                    contextId=session_id,
                    kind="message",
                )

                # Send error to mailbox as well
                await self.mailbox.put_outbox(error_msg)

                yield AgentRunOutput(
                    id=str(uuid.uuid4()), result=error_msg, metadata={"error": str(e), "agent_id": self.id}
                )
                break

        await self._emit_event(
            "task_end",
            {
                "session_id": session_id,
                "iteration": state.iteration,
                "elapsed_time": time.time() - start_time,
            },
        )

    async def _execute_step(self, step: Step, state: State, session_id: str) -> _t.AsyncGenerator[AgentRunOutput, None]:
        """Execute step using codin components and send outputs to mailbox."""
        step_output_metadata_base = {"agent_id": self.id, "step_id": step.step_id}

        try:
            if step.step_type == StepType.MESSAGE and isinstance(step, MessageStep):
                if step.is_streaming and step.message_stream is not None:
                    collected: list[str] = []
                    async for chunk in step.stream_content():
                        collected.append(chunk)
                        stream_msg = Message(
                            messageId=f"{step.step_id}-stream",
                            role=Role.agent,
                            parts=[TextPart(text=chunk)],
                            contextId=session_id,
                            kind="message",
                            metadata={"stream": True, "step_id": step.step_id},
                        )
                        await self.mailbox.put_outbox(stream_msg)
                        yield AgentRunOutput(
                            id=step.step_id,
                            result=stream_msg,
                            metadata={**step_output_metadata_base, "step_type": "message", "stream": True},
                        )
                    if step.message is None:
                        step.message = Message(
                            messageId=str(uuid.uuid4()),
                            role=Role.agent,
                            parts=[TextPart(text="".join(collected))],
                            contextId=session_id,
                            kind="message",
                        )
                    await self.memory.add_message(step.message)
                    await self.mailbox.put_outbox(step.message)
                    yield AgentRunOutput(
                        id=step.step_id,
                        result=step.message,
                        metadata={**step_output_metadata_base, "step_type": "message", "is_streaming": True},
                    )
                elif step.message:
                    await self.memory.add_message(step.message)
                    await self.mailbox.put_outbox(step.message)
                    yield AgentRunOutput(
                        id=step.step_id,
                        result=step.message,
                        metadata={
                            **step_output_metadata_base,
                            "step_type": "message",
                            "is_streaming": step.is_streaming,
                        },
                    )

            elif step.step_type == StepType.EVENT and isinstance(step, EventStep) and step.event:
                # Event step - emit via mailbox and internal event system
                await self._emit_event(
                    "agent_event", {"session_id": session_id, "step_id": step.step_id, "event": step.event}
                )

                # Create a message representation of the event for outbox
                event_msg = Message(
                    messageId=str(uuid.uuid4()),
                    role=Role.agent,
                    parts=[TextPart(text=f"Event: {step.event}")],
                    contextId=session_id,
                    kind="message",
                    metadata={"event_type": "agent_event", "step_id": step.step_id},
                )
                await self.mailbox.put_outbox(event_msg)

                yield AgentRunOutput(
                    id=step.step_id, result=step.event, metadata={**step_output_metadata_base, "step_type": "event"}
                )

            elif step.step_type == StepType.TOOL_CALL and isinstance(step, ToolCallStep) and step.tool_call:
                # Tool call step - execute tool and create result message
                result_tool_use_part = await self._execute_tool_call(step.tool_call, state)
                step.tool_call_result = result_tool_use_part
                state.metrics.increment_tool_calls()

                # Create tool interaction message
                tool_interaction_parts: list[TextPart | ToolUsePart] = []
                tool_interaction_parts.append(step.tool_call)
                if result_tool_use_part:
                    tool_interaction_parts.append(result_tool_use_part)

                tool_interaction_message = Message(
                    messageId=f"toolmsg_{step.tool_call.id if step.tool_call.id else str(uuid.uuid4())}",
                    role=Role.agent,
                    parts=tool_interaction_parts,
                    contextId=session_id,
                    kind="message",
                )

                # Add to memory, send to outbox, and update state
                await self.memory.add_message(tool_interaction_message)
                await self.mailbox.put_outbox(tool_interaction_message)

                if not any(
                    h.messageId == tool_interaction_message.messageId
                    for h in state.history
                    if h.messageId and tool_interaction_message.messageId
                ):
                    state.history.append(tool_interaction_message)

                success_from_meta = (
                    result_tool_use_part.metadata.get("success", False) if result_tool_use_part.metadata else False
                )
                yield AgentRunOutput(
                    id=step.step_id,
                    result=tool_interaction_message,
                    metadata={
                        **step_output_metadata_base,
                        "step_type": "tool_call",
                        "tool_name": step.tool_call.name,
                        "success": success_from_meta,
                    },
                )

            elif step.step_type == StepType.THINK and isinstance(step, ThinkStep) and self.debug:
                # Think step - emit thinking event
                await self._emit_event(
                    "agent_thinking", {"session_id": session_id, "step_id": step.step_id, "thinking": step.thinking}
                )

            elif step.step_type == StepType.FINISH and isinstance(step, FinishStep) and step.final_message:
                # Finish step - add final message to memory
                if not any(
                    h.messageId == step.final_message.messageId
                    for h in state.history
                    if h.messageId and step.final_message.messageId
                ):
                    await self.memory.add_message(step.final_message)
                    state.history.append(step.final_message)

                yield AgentRunOutput(
                    id=step.step_id,
                    result=step.final_message,
                    metadata={
                        **step_output_metadata_base,
                        "step_type": "finish",
                        "reason": step.reason or "Finished",
                        "success": step.success,
                    },
                )

        except Exception as e:
            logger.error(f"Error executing step {step.step_id}: {e}", exc_info=True)
            state.metrics.increment_errors()
            step_type_val = step.step_type.value if isinstance(step.step_type, Enum) else step.step_type
            await self._emit_event(
                "step_error",
                {"session_id": session_id, "step_id": step.step_id, "step_type": step_type_val, "error": str(e)},
            )

            error_text = f"Error executing step {step.step_id} ({step_type_val}): {e!s}"
            error_msg = Message(
                messageId=str(uuid.uuid4()),
                role=Role.agent,
                parts=[TextPart(text=error_text)],
                contextId=session_id,
                kind="message",
            )
            yield AgentRunOutput(
                id=step.step_id,
                result=error_msg,
                metadata={**step_output_metadata_base, "error": str(e), "agent_id": self.id},
            )

    async def _execute_tool_call(self, tool_call_part: ToolUsePart, state: State) -> ToolUsePart:
        """Execute a tool call using the tool system."""
        if not isinstance(tool_call_part, ToolUsePart) or tool_call_part.type != "call":
            error_msg = "_execute_tool_call expects a ToolUsePart with type='call'"
            logger.error(f"{error_msg}. Received: {type(tool_call_part)} with data: {tool_call_part}")
            call_id_for_error = getattr(tool_call_part, "id", f"error_call_{uuid.uuid4().hex[:8]}")
            tool_name_for_error = getattr(tool_call_part, "name", "unknown_tool")
            return ToolUsePart(
                kind="tool-use",
                type="result",
                id=call_id_for_error,
                name=tool_name_for_error,
                output="",
                metadata={"success": False, "error": error_msg},
            )

        tool_name = tool_call_part.name
        arguments = tool_call_part.input if isinstance(tool_call_part.input, dict) else {}
        call_id = tool_call_part.id

        try:
            tool = self.get_tool_by_name(tool_name)
            if not tool:
                raise ValueError(f"Tool not found: {tool_name}")

            context = ToolContext(
                agent_id=self.id, session_id=state.session_id, tool_name=tool_name, arguments=arguments
            )

            # Validate input using the tool's schema
            validated_args = tool.validate_input(arguments)

            # Execute the tool
            result = await tool.run(validated_args, context)

            return ToolUsePart(
                kind="tool-use",
                type="result",
                id=call_id,
                name=tool_name,
                output=str(result),
                metadata={"success": True},
            )
        except Exception as e:
            logger.error(f"Tool execution error for {tool_name} (call_id: {call_id}): {e}", exc_info=True)
            return ToolUsePart(
                kind="tool-use",
                type="result",
                id=call_id,
                name=tool_name,
                output="",
                metadata={"success": False, "error": str(e)},
            )

    async def _emit_event(self, event_type: str, data: dict) -> None:
        """Emit event via mailbox system."""
        try:
            event_message = Message(
                messageId=f"event_{uuid.uuid4().hex[:8]}",
                role=Role.agent,
                parts=[TextPart(text=f"Event: {event_type}")],
                contextId=data.get("session_id", "system"),
                kind="message",  # Use "message" kind for events
                metadata={"event_type": event_type, "timestamp": datetime.now().isoformat(), **data},
            )

            # Send event via outbox for streaming to clients/dispatcher
            await self.mailbox.put_outbox(event_message)

        except Exception as e:
            if self.debug:
                logger.warning(f"Failed to emit event {event_type}: {e}")

    async def cleanup(self) -> None:
        """Clean up resources."""
        try:
            if hasattr(self.planner, "cleanup"):
                await self.planner.cleanup()
            if hasattr(self.llm, "cleanup"):
                await self.llm.cleanup()
            if hasattr(self.memory, "cleanup"):
                await self.memory.cleanup()
            if hasattr(self.mailbox, "cleanup"):
                await self.mailbox.cleanup()
        except Exception as e:
            if self.debug:
                logger.warning(f"Error during cleanup: {e}")
>>>>>>> 96465cbb
<|MERGE_RESOLUTION|>--- conflicted
+++ resolved
@@ -1,16 +1,8 @@
-<<<<<<< HEAD
 """BaseAgent: A concrete actor implementation for A2A message processing.
 
 This module defines `BaseAgent`, which inherits from `AgentActor` and specializes
 in handling A2A (Agent-to-Agent) messages. It uses a planner-driven execution
 loop to process these messages.
-=======
-"""Base agent implementation using codin architecture components.
-
-This module provides a simplified agent implementation that uses the codin
-architecture including prompt_run() for LLM interactions, Memory for conversation
-history, Tools for capabilities, and bidirectional mailbox for communication.
->>>>>>> 96465cbb
 """
 
 import asyncio
@@ -20,8 +12,6 @@
 import uuid
 from datetime import datetime
 from enum import Enum
-
-<<<<<<< HEAD
 from pydantic import ValidationError # For input validation
 
 # Actor system imports
@@ -35,14 +25,11 @@
     MessageStep, Metrics, Role, RunConfig, RunnerControl, State, Step, StepType, Task,
     TaskState, TaskStatus, TextPart, ThinkStep, ToolCallStep, ToolUsePart,
 )
-# Other necessary CoDIN components
-=======
->>>>>>> 96465cbb
+
 from ..actor.mailbox import LocalMailbox, Mailbox
 from ..memory.base import MemMemoryService, Memory
 from ..model.base import BaseLLM
 from ..tool.base import Tool, ToolContext
-<<<<<<< HEAD
 from .base import Planner # BaseAgent uses a Planner
 from ..id import new_id # For generating default agent ID
 
@@ -65,60 +52,11 @@
     `CONTROL` are handled with placeholder logic.
 
     It inherits `capability` (AGENT_CAP) from `AgentActor`.
-=======
-from .base import Agent, Planner
-
-# Import protocol types that we need
-from .types import (
-    AgentRunInput,
-    AgentRunOutput,
-    ControlSignal,
-    EventStep,
-    FinishStep,
-    Message,  # Use Message from codin.agent.types
-    MessageStep,
-    Metrics,
-    Role,
-    RunConfig,
-    RunnerControl,
-    State,
-    Step,
-    StepType,
-    Task,
-    TaskState,
-    TaskStatus,
-    TextPart,
-    ThinkStep,
-    ToolCallStep,
-    ToolUsePart,
-)
-
-__all__ = ["BaseAgent", "ContinueDecision"]
-logger = logging.getLogger("codin.agent.base_agent")
-
-
-class ContinueDecision:
-    """Continue decision for agent."""
-
-    CONTINUE, NEED_APPROVAL, FINISH, CANCEL = "continue", "need_approval", "finish", "cancel"
-
-
-class BaseAgent(Agent):
-    """Simplified agent using codin architecture components.
-
-    Uses:
-    - prompt_run() for LLM interactions (via Planner)
-    - Memory class for conversation history
-    - Tools from tool system
-    - Bidirectional mailbox for event communication and control
-    - Sandbox through tools for file I/O
->>>>>>> 96465cbb
     """
 
     def __init__(
         self,
         *,
-<<<<<<< HEAD
         agent_id: str | None = None, # This will be the actor_id
         name: str = "BaseAgent",
         description: str = "A planner-driven agent for A2A messages.",
@@ -126,20 +64,10 @@
         planner: Planner,
         tools: list[Tool] | None = None,
         memory: Memory | None = None,
-=======
-        agent_id: str | None = None,
-        name: str = "BaseAgent",
-        description: str = "Agent using codin architecture",
-        version: str | None = None,
-        planner: Planner,
-        memory: Memory | None = None,
-        tools: list[Tool] | None = None,
->>>>>>> 96465cbb
         llm: BaseLLM | None = None,
         mailbox: Mailbox | None = None,
         default_config: RunConfig | None = None,
         debug: bool = False,
-<<<<<<< HEAD
         # **kwargs: Any # From AgentActor's __init__ if it were to take more
     ):
         """Initializes the `BaseAgent`.
@@ -463,675 +391,3 @@
         except Exception as e:
             logger.error(f"Error during BaseAgent {self.id} ({self.name}) cleanup: {e}", exc_info=True)
             if self.debug: raise
-=======
-        **kwargs,
-    ):
-        super().__init__(
-            id=agent_id, name=name, description=description, version=version or "1.0.0", tools=tools or [], **kwargs
-        )
-        self.planner = planner
-        self.memory = memory or MemMemoryService()
-        self.tools = tools or []
-        self.llm = llm
-        self.mailbox = mailbox or LocalMailbox()
-        self.default_config = default_config
-        self.debug = debug
-
-        # State for control handling
-        self._paused = False
-        self._cancelled = False
-
-        logger.info(f"Initialized {self.id} with {len(self.tools)} tools")
-
-    @property
-    def agent_id(self) -> str:
-        """Compatibility property for agent_id."""
-        return self.id
-
-    def get_tool_by_name(self, tool_name: str) -> Tool | None:
-        """Get a tool by name from the tools list."""
-        for tool in self.tools:
-            if tool.name == tool_name:
-                return tool
-        return None
-
-    async def handle_control(self, control: RunnerControl) -> None:
-        """Handle control signals from dispatcher or other agents."""
-        logger.info(f"Agent {self.id} received control signal: {control.signal}")
-
-        if control.signal == ControlSignal.PAUSE:
-            self._paused = True
-            await self.mailbox.put_outbox(
-                Message(
-                    messageId=str(uuid.uuid4()),
-                    role=Role.agent,
-                    parts=[TextPart(text=f"Agent {self.id} paused")],
-                    contextId=self.id,
-                    kind="message",
-                    metadata={"control_response": "paused"},
-                )
-            )
-
-        elif control.signal == ControlSignal.RESUME:
-            self._paused = False
-            await self.mailbox.put_outbox(
-                Message(
-                    messageId=str(uuid.uuid4()),
-                    role=Role.agent,
-                    parts=[TextPart(text=f"Agent {self.id} resumed")],
-                    contextId=self.id,
-                    kind="message",
-                    metadata={"control_response": "resumed"},
-                )
-            )
-
-        elif control.signal in (ControlSignal.CANCEL, ControlSignal.STOP):
-            self._cancelled = True
-            await self.mailbox.put_outbox(
-                Message(
-                    messageId=str(uuid.uuid4()),
-                    role=Role.agent,
-                    parts=[TextPart(text=f"Agent {self.id} cancelled")],
-                    contextId=self.id,
-                    kind="message",
-                    metadata={"control_response": "cancelled"},
-                )
-            )
-
-        elif control.signal == ControlSignal.RESET:
-            self._paused = False
-            self._cancelled = False
-            # Clear memory if possible
-            if hasattr(self.memory, "clear_all"):
-                await self.memory.clear_all()
-            await self.mailbox.put_outbox(
-                Message(
-                    messageId=str(uuid.uuid4()),
-                    role=Role.agent,
-                    parts=[TextPart(text=f"Agent {self.id} reset")],
-                    contextId=self.id,
-                    kind="message",
-                    metadata={"control_response": "reset"},
-                )
-            )
-
-    async def check_inbox_for_control(self) -> bool:
-        """Check inbox for control messages and handle them. Returns True if should continue."""
-        try:
-            # Non-blocking check for control messages
-            message = await self.mailbox.get_inbox(timeout=0.1)
-
-            # Check if this is a control message
-            if message.metadata and message.metadata.get("control"):
-                control_signal = ControlSignal(message.metadata["control"])
-                control = RunnerControl(signal=control_signal, metadata=message.metadata)
-                await self.handle_control(control)
-
-            return not self._cancelled
-
-        except TimeoutError:
-            # No messages, continue
-            return not self._cancelled
-        except Exception as e:
-            logger.warning(f"Error checking inbox: {e}")
-            return not self._cancelled
-
-    async def wait_while_paused(self) -> None:
-        """Wait while paused, checking for control messages."""
-        while self._paused and not self._cancelled:
-            await asyncio.sleep(0.1)
-            await self.check_inbox_for_control()
-
-    async def run(self, input_data: AgentRunInput) -> _t.AsyncGenerator[AgentRunOutput, None]:
-        """Execute agent logic using simplified architecture."""
-        start_time = time.time()
-        session_id = input_data.session_id or f"session_{uuid.uuid4().hex[:8]}"
-
-        try:
-            # Build state with simple components
-            state = await self._build_state(session_id, input_data)
-
-            # Emit start event via mailbox
-            await self._emit_event(
-                "run_start",
-                {
-                    "agent_id": self.id,
-                    "session_id": session_id,
-                    "input_message_id": input_data.message.messageId if input_data.message else "N/A",
-                },
-            )
-
-            async for output in self._execute_planning_loop(state, session_id, start_time):
-                yield output
-
-        except Exception as e:
-            logger.error(f"Error in agent run: {e}", exc_info=True)
-            await self._emit_event("run_error", {"agent_id": self.id, "session_id": session_id, "error": str(e)})
-
-            error_message = Message(
-                messageId=str(uuid.uuid4()),
-                role=Role.agent,
-                parts=[TextPart(text=f"I encountered an error: {e!s}")],
-                contextId=session_id,
-                kind="message",
-            )
-            yield AgentRunOutput(
-                id=str(uuid.uuid4()), result=error_message, metadata={"error": str(e), "agent_id": self.id}
-            )
-
-        finally:
-            await self.cleanup()
-            await self._emit_event(
-                "run_end",
-                {
-                    "agent_id": self.id,
-                    "session_id": session_id,
-                    "elapsed_time": time.time() - start_time,
-                },
-            )
-
-    async def _build_state(self, session_id: str, input_data: AgentRunInput) -> State:
-        """Build state using simple memory and components."""
-        # Set the session ID in memory if it's MemMemoryService
-        if isinstance(self.memory, MemMemoryService):
-            self.memory.set_session_id(session_id)
-
-        # Add input message to memory if provided
-        if input_data.message:
-            # Ensure message has correct contextId for this session
-            if input_data.message.contextId != session_id:
-                # Create a copy with the correct contextId
-                # from .types import Message # This line is removed
-                corrected_message = Message(
-                    messageId=input_data.message.messageId,
-                    role=input_data.message.role,
-                    parts=input_data.message.parts,
-                    contextId=session_id,  # Use our session_id
-                    kind=input_data.message.kind,
-                    metadata=input_data.message.metadata,
-                    taskId=input_data.message.taskId,
-                    referenceTaskIds=input_data.message.referenceTaskIds,
-                )
-                await self.memory.add_message(corrected_message)
-            else:
-                await self.memory.add_message(input_data.message)
-
-        # Get conversation history from memory (no session_id parameter needed)
-        history = await self.memory.get_history()
-
-        # Simple metrics tracking
-        metrics = Metrics(iterations=0, input_token_used=0, output_token_used=0, cost_used=0.0, time_used=0.0)
-
-        # Extract config from input
-        config_data = input_data.options.get("config") if input_data.options else None
-        current_config = self.default_config
-        if isinstance(config_data, RunConfig):
-            current_config = config_data
-        elif isinstance(config_data, dict):
-            current_config = RunConfig(**config_data)
-
-        # Ensure current_config is always a RunConfig instance
-        if current_config is None:
-            current_config = RunConfig()
-
-        # Create task from input message
-        task = None
-        if input_data.message:
-            # Try to get a query/summary from the input message to form the Task's primary message
-            query_text = ""
-            if input_data.message.parts:
-                for part in input_data.message.parts:
-                    if isinstance(part, TextPart) and hasattr(part, "text"):
-                        query_text = part.text
-                        break
-
-            if query_text: # If we successfully extracted some text
-                # Create a new Message object for the task
-                task_message = Message(
-                    messageId=f"task_msg_{input_data.message.messageId or uuid.uuid4().hex[:8]}",
-                    role=Role.user,
-                    parts=[TextPart(text=query_text)],
-                    contextId=session_id,
-                    taskId=input_data.message.messageId # Link to original message ID
-                )
-                task = Task(
-                    id=input_data.message.messageId or str(uuid.uuid4()), # Task ID can be same as original message ID
-                    message=task_message, # Assign the created message here
-                    contextId=session_id,
-                    status=TaskStatus(state=TaskState.SUBMITTED),
-                    metadata={"session_id": session_id, "agent_id": self.id, "original_message_id": input_data.message.messageId}
-                )
-            else: # If no query text could be formed, maybe create a task without a message or with a generic one
-                task = Task(
-                    id=input_data.message.messageId or str(uuid.uuid4()),
-                    message=None,
-                    contextId=session_id,
-                    status=TaskStatus(state=TaskState.SUBMITTED),
-                    metadata={"session_id": session_id, "agent_id": self.id, "original_message_id": input_data.message.messageId}
-                )
-
-        return State(
-            session_id=session_id,
-            agent_id=self.id,
-            created_at=datetime.now(),
-            iteration=0,
-            history=list(history),
-            artifact_ref=None,  # File operations through tools/sandbox
-            tools=self.tools,
-            metrics=metrics,
-            config=current_config,
-            task=task,
-            metadata={
-                "agent_id": self.id,
-                "input_options": input_data.options or {},
-                "memory": self.memory,  # Provide memory access to planner
-                "mailbox": self.mailbox,  # Provide mailbox access to planner
-                **(input_data.metadata or {}),
-            },
-        )
-
-    async def _execute_planning_loop(
-        self, state: State, session_id: str, start_time: float
-    ) -> _t.AsyncGenerator[AgentRunOutput, None]:
-        """Execute planning loop with budget constraints and control handling."""
-
-        await self._emit_event(
-            "task_start",
-            {
-                "session_id": session_id,
-                "iteration": state.iteration,
-                "elapsed_time": 0.0,
-            },
-        )
-        while state.iteration < (state.config.turn_budget or 100):
-            # Check for control messages and handle pause/cancel states
-            should_continue = await self.check_inbox_for_control()
-            if not should_continue:
-                logger.info(f"Agent {self.id} cancelled by control signal")
-                break
-
-            # Wait while paused
-            if self._paused:
-                await self.wait_while_paused()
-                if self._cancelled:
-                    break
-
-            elapsed_time = time.time() - start_time
-            state.metrics.time_used = elapsed_time
-
-            # Check budget constraints
-            is_exceeded, reason = state.config.is_budget_exceeded(state.metrics, elapsed_time)
-            if is_exceeded:
-                logger.warning(f"Budget constraint exceeded: {reason}")
-                finish_reason = f"Budget exceeded: {reason}"
-                finish_msg = Message(
-                    messageId=str(uuid.uuid4()),
-                    role=Role.agent,
-                    parts=[TextPart(text=finish_reason)],
-                    contextId=session_id,
-                    kind="message",
-                )
-                finish_step = FinishStep(step_id=str(uuid.uuid4()), reason=finish_reason, final_message=finish_msg)
-
-                # Send output to mailbox as well as yielding
-                await self.mailbox.put_outbox(finish_msg)
-
-                async for output in self._execute_step(finish_step, state, session_id):
-                    yield output
-                break
-
-            await self._emit_event(
-                "turn_start",
-                {"session_id": session_id, "iteration": state.iteration, "metrics": state.metrics.__dict__},
-            )
-
-            steps_executed = 0
-            task_finished_by_step = False
-
-            try:
-                # Generate steps from planner
-                async for step in self.planner.next(state):
-                    # Check for control messages between steps
-                    should_continue = await self.check_inbox_for_control()
-                    if not should_continue:
-                        break
-
-                    if self._paused:
-                        await self.wait_while_paused()
-                        if self._cancelled:
-                            break
-
-                    steps_executed += 1
-                    if self.debug:
-                        logger.debug(
-                            f"Executing step {step.step_id}: "
-                            f"{step.step_type.value if isinstance(step.step_type, Enum) else step.step_type}"
-                        )
-
-                    # If planner yields a message, add it to memory
-                    if step.step_type == StepType.MESSAGE and isinstance(step, MessageStep) and step.message:
-                        if not any(
-                            h.messageId == step.message.messageId
-                            for h in state.history
-                            if h.messageId and step.message.messageId
-                        ):
-                            await self.memory.add_message(step.message)
-                            state.history.append(step.message)
-
-                    async for output in self._execute_step(step, state, session_id):
-                        yield output
-
-                    if step.step_type == StepType.FINISH:
-                        task_finished_by_step = True
-                        await self._emit_event(
-                            "task_complete",
-                            {
-                                "session_id": session_id,
-                                "iteration": state.iteration,
-                                "reason": step.reason if isinstance(step, FinishStep) and step.reason else "Finished",
-                            },
-                        )
-                        break
-
-                    if steps_executed >= 10:
-                        logger.warning("Maximum steps per turn reached from planner")
-                        break
-
-                if task_finished_by_step or self._cancelled:
-                    break
-
-                state.iteration += 1
-
-                await self._emit_event(
-                    "turn_end",
-                    {"session_id": session_id, "iteration": state.iteration, "steps_executed": steps_executed},
-                )
-
-            except Exception as e:
-                logger.error(f"Error in planning loop: {e}", exc_info=True)
-                state.metrics.increment_errors()
-                await self._emit_event(
-                    "turn_error", {"session_id": session_id, "iteration": state.iteration, "error": str(e)}
-                )
-
-                error_msg = Message(
-                    messageId=str(uuid.uuid4()),
-                    role=Role.agent,
-                    parts=[TextPart(text=f"Error during planning: {e!s}")],
-                    contextId=session_id,
-                    kind="message",
-                )
-
-                # Send error to mailbox as well
-                await self.mailbox.put_outbox(error_msg)
-
-                yield AgentRunOutput(
-                    id=str(uuid.uuid4()), result=error_msg, metadata={"error": str(e), "agent_id": self.id}
-                )
-                break
-
-        await self._emit_event(
-            "task_end",
-            {
-                "session_id": session_id,
-                "iteration": state.iteration,
-                "elapsed_time": time.time() - start_time,
-            },
-        )
-
-    async def _execute_step(self, step: Step, state: State, session_id: str) -> _t.AsyncGenerator[AgentRunOutput, None]:
-        """Execute step using codin components and send outputs to mailbox."""
-        step_output_metadata_base = {"agent_id": self.id, "step_id": step.step_id}
-
-        try:
-            if step.step_type == StepType.MESSAGE and isinstance(step, MessageStep):
-                if step.is_streaming and step.message_stream is not None:
-                    collected: list[str] = []
-                    async for chunk in step.stream_content():
-                        collected.append(chunk)
-                        stream_msg = Message(
-                            messageId=f"{step.step_id}-stream",
-                            role=Role.agent,
-                            parts=[TextPart(text=chunk)],
-                            contextId=session_id,
-                            kind="message",
-                            metadata={"stream": True, "step_id": step.step_id},
-                        )
-                        await self.mailbox.put_outbox(stream_msg)
-                        yield AgentRunOutput(
-                            id=step.step_id,
-                            result=stream_msg,
-                            metadata={**step_output_metadata_base, "step_type": "message", "stream": True},
-                        )
-                    if step.message is None:
-                        step.message = Message(
-                            messageId=str(uuid.uuid4()),
-                            role=Role.agent,
-                            parts=[TextPart(text="".join(collected))],
-                            contextId=session_id,
-                            kind="message",
-                        )
-                    await self.memory.add_message(step.message)
-                    await self.mailbox.put_outbox(step.message)
-                    yield AgentRunOutput(
-                        id=step.step_id,
-                        result=step.message,
-                        metadata={**step_output_metadata_base, "step_type": "message", "is_streaming": True},
-                    )
-                elif step.message:
-                    await self.memory.add_message(step.message)
-                    await self.mailbox.put_outbox(step.message)
-                    yield AgentRunOutput(
-                        id=step.step_id,
-                        result=step.message,
-                        metadata={
-                            **step_output_metadata_base,
-                            "step_type": "message",
-                            "is_streaming": step.is_streaming,
-                        },
-                    )
-
-            elif step.step_type == StepType.EVENT and isinstance(step, EventStep) and step.event:
-                # Event step - emit via mailbox and internal event system
-                await self._emit_event(
-                    "agent_event", {"session_id": session_id, "step_id": step.step_id, "event": step.event}
-                )
-
-                # Create a message representation of the event for outbox
-                event_msg = Message(
-                    messageId=str(uuid.uuid4()),
-                    role=Role.agent,
-                    parts=[TextPart(text=f"Event: {step.event}")],
-                    contextId=session_id,
-                    kind="message",
-                    metadata={"event_type": "agent_event", "step_id": step.step_id},
-                )
-                await self.mailbox.put_outbox(event_msg)
-
-                yield AgentRunOutput(
-                    id=step.step_id, result=step.event, metadata={**step_output_metadata_base, "step_type": "event"}
-                )
-
-            elif step.step_type == StepType.TOOL_CALL and isinstance(step, ToolCallStep) and step.tool_call:
-                # Tool call step - execute tool and create result message
-                result_tool_use_part = await self._execute_tool_call(step.tool_call, state)
-                step.tool_call_result = result_tool_use_part
-                state.metrics.increment_tool_calls()
-
-                # Create tool interaction message
-                tool_interaction_parts: list[TextPart | ToolUsePart] = []
-                tool_interaction_parts.append(step.tool_call)
-                if result_tool_use_part:
-                    tool_interaction_parts.append(result_tool_use_part)
-
-                tool_interaction_message = Message(
-                    messageId=f"toolmsg_{step.tool_call.id if step.tool_call.id else str(uuid.uuid4())}",
-                    role=Role.agent,
-                    parts=tool_interaction_parts,
-                    contextId=session_id,
-                    kind="message",
-                )
-
-                # Add to memory, send to outbox, and update state
-                await self.memory.add_message(tool_interaction_message)
-                await self.mailbox.put_outbox(tool_interaction_message)
-
-                if not any(
-                    h.messageId == tool_interaction_message.messageId
-                    for h in state.history
-                    if h.messageId and tool_interaction_message.messageId
-                ):
-                    state.history.append(tool_interaction_message)
-
-                success_from_meta = (
-                    result_tool_use_part.metadata.get("success", False) if result_tool_use_part.metadata else False
-                )
-                yield AgentRunOutput(
-                    id=step.step_id,
-                    result=tool_interaction_message,
-                    metadata={
-                        **step_output_metadata_base,
-                        "step_type": "tool_call",
-                        "tool_name": step.tool_call.name,
-                        "success": success_from_meta,
-                    },
-                )
-
-            elif step.step_type == StepType.THINK and isinstance(step, ThinkStep) and self.debug:
-                # Think step - emit thinking event
-                await self._emit_event(
-                    "agent_thinking", {"session_id": session_id, "step_id": step.step_id, "thinking": step.thinking}
-                )
-
-            elif step.step_type == StepType.FINISH and isinstance(step, FinishStep) and step.final_message:
-                # Finish step - add final message to memory
-                if not any(
-                    h.messageId == step.final_message.messageId
-                    for h in state.history
-                    if h.messageId and step.final_message.messageId
-                ):
-                    await self.memory.add_message(step.final_message)
-                    state.history.append(step.final_message)
-
-                yield AgentRunOutput(
-                    id=step.step_id,
-                    result=step.final_message,
-                    metadata={
-                        **step_output_metadata_base,
-                        "step_type": "finish",
-                        "reason": step.reason or "Finished",
-                        "success": step.success,
-                    },
-                )
-
-        except Exception as e:
-            logger.error(f"Error executing step {step.step_id}: {e}", exc_info=True)
-            state.metrics.increment_errors()
-            step_type_val = step.step_type.value if isinstance(step.step_type, Enum) else step.step_type
-            await self._emit_event(
-                "step_error",
-                {"session_id": session_id, "step_id": step.step_id, "step_type": step_type_val, "error": str(e)},
-            )
-
-            error_text = f"Error executing step {step.step_id} ({step_type_val}): {e!s}"
-            error_msg = Message(
-                messageId=str(uuid.uuid4()),
-                role=Role.agent,
-                parts=[TextPart(text=error_text)],
-                contextId=session_id,
-                kind="message",
-            )
-            yield AgentRunOutput(
-                id=step.step_id,
-                result=error_msg,
-                metadata={**step_output_metadata_base, "error": str(e), "agent_id": self.id},
-            )
-
-    async def _execute_tool_call(self, tool_call_part: ToolUsePart, state: State) -> ToolUsePart:
-        """Execute a tool call using the tool system."""
-        if not isinstance(tool_call_part, ToolUsePart) or tool_call_part.type != "call":
-            error_msg = "_execute_tool_call expects a ToolUsePart with type='call'"
-            logger.error(f"{error_msg}. Received: {type(tool_call_part)} with data: {tool_call_part}")
-            call_id_for_error = getattr(tool_call_part, "id", f"error_call_{uuid.uuid4().hex[:8]}")
-            tool_name_for_error = getattr(tool_call_part, "name", "unknown_tool")
-            return ToolUsePart(
-                kind="tool-use",
-                type="result",
-                id=call_id_for_error,
-                name=tool_name_for_error,
-                output="",
-                metadata={"success": False, "error": error_msg},
-            )
-
-        tool_name = tool_call_part.name
-        arguments = tool_call_part.input if isinstance(tool_call_part.input, dict) else {}
-        call_id = tool_call_part.id
-
-        try:
-            tool = self.get_tool_by_name(tool_name)
-            if not tool:
-                raise ValueError(f"Tool not found: {tool_name}")
-
-            context = ToolContext(
-                agent_id=self.id, session_id=state.session_id, tool_name=tool_name, arguments=arguments
-            )
-
-            # Validate input using the tool's schema
-            validated_args = tool.validate_input(arguments)
-
-            # Execute the tool
-            result = await tool.run(validated_args, context)
-
-            return ToolUsePart(
-                kind="tool-use",
-                type="result",
-                id=call_id,
-                name=tool_name,
-                output=str(result),
-                metadata={"success": True},
-            )
-        except Exception as e:
-            logger.error(f"Tool execution error for {tool_name} (call_id: {call_id}): {e}", exc_info=True)
-            return ToolUsePart(
-                kind="tool-use",
-                type="result",
-                id=call_id,
-                name=tool_name,
-                output="",
-                metadata={"success": False, "error": str(e)},
-            )
-
-    async def _emit_event(self, event_type: str, data: dict) -> None:
-        """Emit event via mailbox system."""
-        try:
-            event_message = Message(
-                messageId=f"event_{uuid.uuid4().hex[:8]}",
-                role=Role.agent,
-                parts=[TextPart(text=f"Event: {event_type}")],
-                contextId=data.get("session_id", "system"),
-                kind="message",  # Use "message" kind for events
-                metadata={"event_type": event_type, "timestamp": datetime.now().isoformat(), **data},
-            )
-
-            # Send event via outbox for streaming to clients/dispatcher
-            await self.mailbox.put_outbox(event_message)
-
-        except Exception as e:
-            if self.debug:
-                logger.warning(f"Failed to emit event {event_type}: {e}")
-
-    async def cleanup(self) -> None:
-        """Clean up resources."""
-        try:
-            if hasattr(self.planner, "cleanup"):
-                await self.planner.cleanup()
-            if hasattr(self.llm, "cleanup"):
-                await self.llm.cleanup()
-            if hasattr(self.memory, "cleanup"):
-                await self.memory.cleanup()
-            if hasattr(self.mailbox, "cleanup"):
-                await self.mailbox.cleanup()
-        except Exception as e:
-            if self.debug:
-                logger.warning(f"Error during cleanup: {e}")
->>>>>>> 96465cbb
