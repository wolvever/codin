"""Agent that uses :class:`PlanExecutePlanner` for plan-and-execute control."""

from __future__ import annotations

from .base import Planner
from .base_agent import BaseAgent
from .plan_execute_planner import PlanExecutePlanner
<<<<<<< HEAD
=======
from .base import Planner
>>>>>>> 91f52d5b


class PlanExecuteAgent(BaseAgent):
    """BaseAgent configured with :class:`PlanExecutePlanner`."""

    def __init__(self, *, planner: Planner | None = None, **kwargs) -> None:
        planner = planner or PlanExecutePlanner()
        super().__init__(planner=planner, **kwargs)<|MERGE_RESOLUTION|>--- conflicted
+++ resolved
@@ -5,10 +5,7 @@
 from .base import Planner
 from .base_agent import BaseAgent
 from .plan_execute_planner import PlanExecutePlanner
-<<<<<<< HEAD
-=======
 from .base import Planner
->>>>>>> 91f52d5b
 
 
 class PlanExecuteAgent(BaseAgent):
