"""Type definitions for agent system."""

<<<<<<< HEAD
from __future__ import annotations

import typing as _t
from dataclasses import dataclass, field
from datetime import datetime
from enum import Enum

import pydantic as _pyd
from pydantic import BaseModel, ConfigDict, Field, model_validator

Any = _t.Any

# Re-export core A2A types for compatibility
=======
from __future__ import annotations

import typing as _t
from datetime import datetime
from enum import Enum

import pydantic as _pyd
from pydantic import BaseModel, ConfigDict, Field, model_validator
>>>>>>> 45398d0b

if _t.TYPE_CHECKING:
    from ..artifact.base import ArtifactService
    from ..tool.base import Tool


<<<<<<< HEAD
__all__ = [
    # Core types (A2A compatible)
    'Task',
    'Message',
    'Role',
    'TextPart',
    'DataPart',
    'FilePart',
    'TaskState',
    'TaskStatus',
    'TaskStatusUpdateEvent',
    'TaskArtifactUpdateEvent',
    'ToolUsePart',
    'ToolCall',
    'ToolCallResult',
=======
__all__ = [
    # Core types (A2A compatible)
    "Role",
    "TextPart",
    "DataPart",
    "FilePart",
    "Task",
    "Message",
    "Artifact",
    "TaskState",
    "TaskStatus",
    "TaskStatusUpdateEvent",
    "TaskArtifactUpdateEvent",
    "ToolUsePart",
    "ToolCall",
    "ToolCallResult",
>>>>>>> 45398d0b
    # Enhanced types for internal use
    "RunEvent",
    "Event",
    "ControlSignal",
    "RunnerControl",
    "RunnerInput",
    # Agent types
    "AgentRunInput",
    "AgentRunOutput",
    "RunConfig",
    "Metrics",
    "State",
    # Planning types
    "StepType",
    "Step",
    "MessageStep",
    "ToolCallStep",
    "EventStep",
    "ThinkStep",
    "FinishStep",
    "ErrorStep",
    # Base interfaces
    "Planner",
    "EventType",
]


# =============================================================================
# Core A2A-compatible types
# =============================================================================


<<<<<<< HEAD
# -----------------------------------------------------------------------------
# A2A protocol compatible dataclasses
# -----------------------------------------------------------------------------


class Role(str, Enum):
    """Simple role enumeration used across the codebase."""

    user = "user"
    agent = "agent"
    assistant = "assistant"


@dataclass
class TextPart:
    text: str
    kind: str = "text"
    metadata: dict[str, _t.Any] | None = None


@dataclass
class DataPart:
    data: dict[str, _t.Any]
    kind: str = "data"
    metadata: dict[str, _t.Any] | None = None


@dataclass
class FilePart:
    uri: str | None = None
    path: str | None = None
    kind: str = "file"
    metadata: dict[str, _t.Any] | None = None


@dataclass
class Message:
    messageId: str
    role: Role
    parts: list[_t.Any]
    contextId: str | None = None
    kind: str = "message"
    metadata: dict[str, _t.Any] = field(default_factory=dict)
    taskId: str | None = None
    referenceTaskIds: list[str] | None = None

    def add_text_part(self, text: str, metadata: dict[str, _t.Any] | None = None) -> None:
        """Append a TextPart to the message."""
        self.parts.append(TextPart(text=text, metadata=metadata))

    def add_data_part(self, data: dict[str, _t.Any], metadata: dict[str, _t.Any] | None = None) -> None:
        """Append a DataPart to the message."""
        self.parts.append(DataPart(data=data, metadata=metadata))

    def add_tool_call_part(self, call: ToolCall) -> None:
        """Append a tool call as a ToolUsePart."""
        self.parts.append(
            ToolUsePart(
                type="call",
                id=call.call_id,
                name=call.name,
                input=call.arguments,
            )
        )

    def add_tool_result_part(self, result: ToolCallResult, name: str) -> None:
        """Append a tool result as a ToolUsePart."""
        self.parts.append(
            ToolUsePart(
                type="result",
                id=result.call_id,
                name=name,
                output=result.output,
                metadata={"error": result.error} if result.error else None,
            )
        )


class TaskState(str, Enum):
    QUEUED = "queued"
    SUBMITTED = "submitted"
    WORKING = "working"
    COMPLETED = "completed"
    FAILED = "failed"

    queued = QUEUED
    submitted = SUBMITTED
    working = WORKING
    completed = COMPLETED
    failed = FAILED


@dataclass
class TaskStatus:
    state: TaskState
    message: Message | None = None
    timestamp: str | None = None


@dataclass
class TaskStatusUpdateEvent:
    contextId: str
    taskId: str
    status: TaskStatus
    final: bool = False
    metadata: dict[str, _t.Any] = field(default_factory=dict)


@dataclass
class TaskArtifactUpdateEvent:
    """Event representing artifact updates for a task."""

    contextId: str
    taskId: str
    artifact: _t.Any
    append: bool = False
    lastChunk: bool = False
    metadata: dict[str, _t.Any] = field(default_factory=dict)


@dataclass
class Task:
    id: str
    contextId: str
    status: TaskStatus
    query: str | None = None
    parts: list[_t.Any] = field(default_factory=list)
    message: Message | None = None
    metadata: dict[str, _t.Any] = field(default_factory=dict)
=======
# A2A compatible primitive parts
class Role(str, Enum):
    system = "system"
    user = "user"
    agent = "agent"
    assistant = "assistant"


class TextPart(BaseModel):
    kind: str = "text"
    text: str
    metadata: dict[str, _t.Any] | None = None


class DataPart(BaseModel):
    kind: str = "data"
    data: dict[str, _t.Any]
    metadata: dict[str, _t.Any] | None = None


class FilePart(BaseModel):
    kind: str = "file"
    uri: str | None = None
    name: str | None = None
    metadata: dict[str, _t.Any] | None = None


Part = TextPart | DataPart | FilePart


class ToolCall(_pyd.BaseModel):
    """Represents a tool call request."""

    call_id: str
    name: str
    arguments: dict[str, _t.Any]


class ToolCallResult(_pyd.BaseModel):
    """Represents the result of a tool call."""

    call_id: str
    success: bool
    output: _t.Any = None
    error: str | None = None


class ToolUsePart(_pyd.BaseModel):
    """Represents a tool use (call and/or result) segment within message parts."""

    kind: _t.Literal["tool-use"] = "tool-use"
    """Part type - tool-use for ToolUseParts"""

    type: _t.Literal["call", "result"] = "call"
    """Whether this is a tool call or tool result"""

    id: str
    """Unique identifier for the tool use"""

    name: str
    """Name of the tool being called"""

    input: dict[str, _t.Any] | None = None
    """Tool input/arguments (for calls)"""

    output: _t.Any | None = None
    """Tool output/result (for results) - can be string, dict, or any serializable type"""

    metadata: dict[str, _t.Any] | None = None
    """Additional metadata for this tool use"""


class Message(BaseModel):
    messageId: str
    role: Role
    parts: list[Part | ToolUsePart] = Field(default_factory=list)
    contextId: str | None = None
    kind: str = "message"
    metadata: dict[str, _t.Any] | None = None
    taskId: str | None = None
    referenceTaskIds: list[str] | None = None
    sender_id: str = ""
    recipient_ids: list[str] = Field(default_factory=list)

    model_config = ConfigDict(arbitrary_types_allowed=True)

>>>>>>> 45398d0b

    def add_text_part(self, text: str, metadata: dict[str, _t.Any] | None = None) -> None:
        self.parts.append(TextPart(text=text, metadata=metadata))

<<<<<<< HEAD
    def add_data_part(self, data: dict[str, _t.Any], metadata: dict[str, _t.Any] | None = None) -> None:
        """Convenience helper to append a DataPart."""
        self.parts.append(DataPart(data=data, metadata=metadata))
=======
    def add_data_part(self, data: dict[str, _t.Any], metadata: dict[str, _t.Any] | None = None) -> None:
        self.parts.append(DataPart(data=data, metadata=metadata))
>>>>>>> 45398d0b

    def add_tool_call_part(self, call: ToolCall) -> None:
        self.parts.append(ToolUsePart(type="call", id=call.call_id, name=call.name, input=call.arguments))

    def add_tool_result_part(self, result: ToolCallResult, name: str) -> None:
        self.parts.append(
            ToolUsePart(
                type="result",
                id=result.call_id,
                name=name,
                output=result.output,
                metadata={"error": result.error} if result.error else None,
            )
        )


class TaskState(str, Enum):
    submitted = "submitted"
    working = "working"
    completed = "completed"
    failed = "failed"
    cancelled = "cancelled"


class TaskStatus(BaseModel):
    state: TaskState


class TaskStatusUpdateEvent(BaseModel):
    contextId: str
    taskId: str
    status: TaskStatus
    final: bool = False


class TaskArtifactUpdateEvent(BaseModel):
    contextId: str
    taskId: str
    artifact: dict[str, _t.Any] | None = None
    final: bool = False


class Task(BaseModel):
    id: str
    contextId: str | None = None
    status: TaskStatus | None = None
    message: Message | None = None
    metadata: dict[str, _t.Any] | None = None


class Artifact(BaseModel):
    id: str
    name: str | None = None
    description: str | None = None
    parts: list[Part] = Field(default_factory=list)
    metadata: dict[str, _t.Any] | None = None


class ToolCall(_pyd.BaseModel):
    """Represents a tool call request."""

    call_id: str
    name: str
    arguments: dict[str, _t.Any]


class ToolCallResult(_pyd.BaseModel):
    """Represents the result of a tool call."""

    call_id: str
    success: bool
    output: _t.Any = None
    error: str | None = None


class ToolUsePart(_pyd.BaseModel):
    """Represents a tool use (call and/or result) segment within message parts."""

    kind: _t.Literal["tool-use"] = "tool-use"
    """Part type - tool-use for ToolUseParts"""

    type: _t.Literal["call", "result"] = "call"
    """Whether this is a tool call or tool result"""

    id: str
    """Unique identifier for the tool use"""

    name: str
    """Name of the tool being called"""

    input: dict[str, _t.Any] | None = None
    """Tool input/arguments (for calls)"""

    output: _t.Any | None = None
    """Tool output/result (for results) - can be string, dict, or any serializable type"""

    metadata: dict[str, _t.Any] | None = None
    """Additional metadata for this tool use"""


# =============================================================================
# Internal events and control types
# =============================================================================


class EventType(str, Enum):
    """Types of events for EventStep."""

    # A2A Events
    TASK_STATUS_UPDATE = "task_status_update"
    TASK_ARTIFACT_UPDATE = "task_artifact_update"

    TASK_START = "task_start"
    TASK_END = "task_end"
    THINK = "think"
    TOOL_CALL_START = "tool_call_start"
    TOOL_CALL_END = "tool_call_end"
    TURN_START = "turn_start"
    TURN_END = "turn_end"
    ERROR = "error"


class RunEvent(BaseModel):
    """Internal event type for non-A2A events."""

    event_type: str
    data: dict[str, _t.Any]
    metadata: dict[str, _t.Any] = Field(default_factory=dict)
    timestamp: datetime = Field(default_factory=datetime.now)


# Union type for all events
Event = TaskStatusUpdateEvent | TaskArtifactUpdateEvent | RunEvent


# =============================================================================
# Control and Runner Types for Bidirectional Mailbox
# =============================================================================


class ControlSignal(str, Enum):
    """Control signals that can be sent through mailbox."""

    PAUSE = "pause"
    RESUME = "resume"
    CANCEL = "cancel"
    RESET = "reset"
    STOP = "stop"


class RunnerControl(BaseModel):
    """Control message for runner/agent management."""

    signal: ControlSignal
    metadata: dict[str, _t.Any] = Field(default_factory=dict)
    timestamp: datetime = Field(default_factory=datetime.now)


class RunnerInput(BaseModel):
    """Enhanced input for agents through bidirectional mailbox."""

    message: Message | None = None
    control: RunnerControl | None = None
    metadata: dict[str, _t.Any] = Field(default_factory=dict)
    timestamp: datetime = Field(default_factory=datetime.now)

    @classmethod
    def from_message(cls, message: Message) -> RunnerInput:
        """Create RunnerInput from a message."""
        return cls(message=message)

    @classmethod
    def from_control(cls, signal: ControlSignal, metadata: dict[str, _t.Any] | None = None) -> RunnerInput:
        """Create RunnerInput from a control signal."""
        control = RunnerControl(signal=signal, metadata=metadata or {})
        return cls(control=control)


# =============================================================================
# Agent Types (from base.py) - Updated for A2A compatibility
# =============================================================================


class AgentRunInput(_pyd.BaseModel):
    """Input for agent execution."""

    model_config = ConfigDict(arbitrary_types_allowed=True)

    id: str | int | None = None
    message: Message
    metadata: dict[str, _t.Any] | None = None
    options: dict[str, _t.Any] | None = None
    session_id: str | None = None
    task_id: str | None = None  # Optional task ID for continuing existing task


class AgentRunOutput(_pyd.BaseModel):
    """Output from agent execution."""

    model_config = ConfigDict(arbitrary_types_allowed=True)

    id: str | int | None = None
    result: Task | Message | Event
    metadata: dict[str, _t.Any] | None = None


class RunConfig(BaseModel):
    """Budget constraints and agent configuration."""

    turn_budget: int | None = None  # Maximum planning turns
    token_budget: int | None = None  # Maximum tokens
    cost_budget: float | None = None  # Maximum cost
    time_budget: float | None = None  # Maximum execution time in seconds
    deadline: datetime | None = None  # Absolute deadline

    def is_budget_exceeded(self, metrics: Metrics, elapsed_time: float) -> tuple[bool, str]:
        """Check if any budget constraints are exceeded."""
        if self.turn_budget and metrics.iterations >= self.turn_budget:
            return True, f"Turn budget exceeded: {metrics.iterations} >= {self.turn_budget}"

        if self.token_budget and metrics.tokens_used >= self.token_budget:
            return True, f"Token budget exceeded: {metrics.tokens_used} >= {self.token_budget}"

        if self.cost_budget and metrics.cost_used >= self.cost_budget:
            return True, f"Cost budget exceeded: {metrics.cost_used} >= {self.cost_budget}"

        if self.time_budget and elapsed_time >= self.time_budget:
            return True, f"Time budget exceeded: {elapsed_time:.1f}s >= {self.time_budget}s"

        if self.deadline and datetime.now() >= self.deadline:
            return True, f"Deadline exceeded: {datetime.now()} >= {self.deadline}"

        return False, ""


class Metrics(BaseModel):
    """Performance and usage metrics."""

    iterations: int = 0
    input_token_used: int = 0
    output_token_used: int = 0
    cost_used: float = 0.0
    time_used: float = 0.0
    tool_calls: int = 0
    llm_calls: int = 0
    errors: int = 0

    # Computed properties for backward compatibility
    @property
    def tokens_used(self) -> int:
        """Total tokens used (input + output)."""
        return self.input_token_used + self.output_token_used

    @property
    def elapsed_seconds(self) -> float:
        """Alias for time_used."""
        return self.time_used

    @property
    def tool_calls_made(self) -> int:
        """Alias for tool_calls."""
        return self.tool_calls

    @property
    def errors_encountered(self) -> int:
        """Alias for errors."""
        return self.errors

    def add_tokens(self, input_tokens: int, output_tokens: int, cost: float = 0.0) -> None:
        """Add token usage to metrics."""
        self.input_token_used += input_tokens
        self.output_token_used += output_tokens
        self.cost_used += cost

    def increment_tool_calls(self) -> None:
        """Increment tool call counter."""
        self.tool_calls += 1

    def increment_llm_calls(self) -> None:
        """Increment LLM call counter."""
        self.llm_calls += 1

    def increment_errors(self) -> None:
        """Increment error counter."""
        self.errors += 1


# =============================================================================
# Internal - Planner.next(State) -> Steps
# =============================================================================


class State(BaseModel):
    """Comprehensive state containing all context for planning and execution."""

    model_config = ConfigDict(arbitrary_types_allowed=True, populate_by_name=True)

    ## Static members that are set once and never change duration the task
    session_id: str
    agent_id: str = ""
    config: RunConfig = Field(default_factory=RunConfig)
    model_config_dict: dict[str, _t.Any] = Field(default_factory=dict, alias="model_config")
    tools: list[Tool] = Field(default_factory=list)  # Tool objects from base.py
    created_at: datetime = Field(default_factory=datetime.now)

    ## Dynamic updated members

    # Current task (A2A compatible)
    task: Task | None = None
    parent_task_id: str | None = None
    iteration: int = 0
    turn_count: int = 0  # Track number of planning turns

    # Memory references (readonly)
    pending: list[Message] = Field(default_factory=list)
    history: list[Message] = Field(default_factory=list)
    artifact_ref: ArtifactService | None = None  # Readonly reference
    metadata: dict[str, _t.Any] = Field(default_factory=dict)

    # Performance metrics
    metrics: Metrics = Field(default_factory=Metrics)

    # Last tool results for context
    last_tool_results: list[_t.Any] = Field(default_factory=list)

    # Task list for structured planning (matches code_agent.py format)
    task_list: dict[str, list[str]] = Field(default_factory=lambda: {"completed": [], "pending": []})


class StepType(Enum):
    """Types of steps a planner can emit."""

    MESSAGE = "message"  # A2A Message (streaming or non-streaming)
    EVENT = "event"  # A2A Event + internal events
    TOOL_CALL = "tool_call"  # Tool execution
    THINK = "think"  # Internal reasoning
    FINISH = "finish"  # Task completion
    ERROR = "error"  # Error step


class Step(BaseModel):
    """Enhanced base class for all planner steps - supports both Message and Event content."""

    model_config = ConfigDict(arbitrary_types_allowed=True)

    step_id: str
    step_type: StepType
    created_at: datetime = Field(default_factory=datetime.now)
    metadata: dict[str, _t.Any] = Field(default_factory=dict)

    # Content fields - can contain multiple types
    message: Message | None = None  # A2A Message content
    event: Event | None = None  # A2A Event or Internal Event content
    tool_call: ToolUsePart | ToolCall | None = None
    tool_call_result: ToolUsePart | ToolCallResult | None = None
    thinking: str | None = None  # Internal reasoning

    # ------------------------------------------------------------------
    # Content helpers
    # ------------------------------------------------------------------

    def has_message_content(self) -> bool:
        """Return True if this step contains message content."""
        return self.message is not None or getattr(self, "final_message", None) is not None

    def has_event_content(self) -> bool:
        """Return True if this step contains an event."""
        return self.event is not None

    def has_tool_content(self) -> bool:
        """Return True if this step relates to tool usage."""
        if isinstance(self, ToolCallStep):
            return self.tool_call is not None or self.tool_call_result is not None
        if getattr(self, "tool_call", None) is not None or getattr(self, "tool_call_result", None) is not None:
            return True
        if self.message:
            return any(getattr(p, "kind", None) == "tool-use" for p in self.message.parts)
        return False

    def get_content_types(self) -> list[str]:
        """Return a list of content types present on this step."""
        types: list[str] = []
        if self.has_message_content():
            types.append("message")
        if self.has_event_content():
            types.append("event")
        if self.thinking:
            types.append("thinking")
        if self.has_tool_content():
            if "tool" not in types:
                types.append("tool")
        return types

    def is_a2a_event(self) -> bool:
        """Return True if the event is an A2A event."""
        return isinstance(self.event, TaskStatusUpdateEvent | TaskArtifactUpdateEvent)

    def is_internal_event(self) -> bool:
        """Return True if the event is an internal RunEvent."""
        return isinstance(self.event, RunEvent)


class MessageStep(Step):
    """A2A compatible message step with enhanced support for mixed content."""

    is_streaming: bool = False
    message_stream: _t.AsyncIterator[str] | None = None
    step_type: StepType = StepType.MESSAGE

    def __post_init__(self):
        if self.message is None and self.message_stream is None:
            raise ValueError("message or message_stream is required for MessageStep")

    async def stream_content(self) -> _t.AsyncGenerator[str]:
        """Stream message content if ``is_streaming`` is True."""
        if self.message_stream is not None:
            async for chunk in self.message_stream:
                yield chunk
            return

        if not self.is_streaming or not self.message:
            return

        for part in self.message.parts:
            if hasattr(part, "text"):
                text = part.text
                chunk_size = 50
                for i in range(0, len(text), chunk_size):
                    yield text[i : i + chunk_size]


class ToolCallStep(Step):
    """Step for executing a tool call with enhanced result handling."""

    step_type: StepType = StepType.TOOL_CALL
    tool_call: ToolUsePart | None = None
    tool_call_result: ToolUsePart | None = None
    success: bool = True

    @model_validator(mode="before")
    @classmethod
    def _convert_calls(cls, data: dict[str, _t.Any]) -> dict[str, _t.Any]:
        call = data.get("tool_call")
        if isinstance(call, ToolCall):
            data["tool_call"] = ToolUsePart(
                type="call",
                id=call.call_id,
                name=call.name,
                input=call.arguments,
            )
        result = data.get("tool_call_result")
        if isinstance(result, ToolCallResult):
            data["tool_call_result"] = ToolUsePart(
                type="result",
                id=result.call_id,
                name=call.name if call else "",
                output=result.output,
                metadata={"error": result.error} if result.error else None,
            )
        return data

    def model_post_init(self, __context: _t.Any) -> None:
        if self.tool_call is None:
            raise ValueError("tool_call (ToolUsePart type='call') is required for ToolCallStep")
        if self.tool_call.type != "call":
            raise ValueError("ToolCallStep.tool_call must be a ToolUsePart with type='call'")

    def add_result(self, result: ToolCallResult) -> None:
        """Attach a ToolCallResult to this step and update success."""
        self.tool_call_result = ToolUsePart(
            type="result",
            id=result.call_id,
            name=self.tool_call.name if self.tool_call else "",
            output=result.output,
            metadata={"error": result.error} if result.error else None,
        )
        self.success = result.success

    def to_message_parts(self) -> tuple[ToolUsePart, ToolUsePart | None]:
        """Return tool call and result parts for message conversion."""
        return self.tool_call, self.tool_call_result


class EventStep(Step):
    """Step for handling A2A events with enhanced content support."""

    step_type: StepType = StepType.EVENT

    def model_post_init(self, __context: _t.Any) -> None:
        if self.event is None:
            raise ValueError("event is required for EventStep")


class ThinkStep(Step):
    """Step for internal agent thinking/reasoning."""

    step_type: StepType = StepType.THINK

    def model_post_init(self, __context: _t.Any) -> None:
        if self.thinking is None:
            self.thinking = ""


class FinishStep(Step):
    """Step indicating task completion with enhanced content support."""

    step_type: StepType = StepType.FINISH
    final_message: Message | None = None
    reason: str | None = None
    success: bool = True
    task: Task | None = None

    def model_post_init(self, __context: _t.Any) -> None:
        if self.reason is None:
            self.reason = "Task completed"
        # Only create a message if none is provided and we have a reason
        if self.message is None and self.final_message is None and self.reason:
            # Create a simple message for the finish step
            msg = Message(
                messageId=f"finish-{self.step_id}",
                role=Role.agent,
                parts=[TextPart(text=self.reason)],
                contextId=None,
                kind="message",
            )
            self.message = msg
            self.final_message = msg

<<<<<<< HEAD
    def create_completion_event(self, task_id: str, context_id: str) -> TaskStatusUpdateEvent:
        """Create a task completion event."""
        completion_status = TaskStatus(
            state=TaskState.completed, message=self.message, timestamp=datetime.now().isoformat()
        )
        return TaskStatusUpdateEvent(
            contextId=context_id, taskId=task_id, status=completion_status, final=True, metadata=self.metadata
        )
=======
    def create_completion_event(self, task_id: str, context_id: str) -> TaskStatusUpdateEvent:
        """Create a task completion event."""
        completion_status = TaskStatus(
            state=TaskState.completed, message=self.message, timestamp=datetime.now().isoformat()
        )
        return TaskStatusUpdateEvent(
            contextId=context_id, taskId=task_id, status=completion_status, final=True, metadata=self.metadata
        )
>>>>>>> 45398d0b


class ErrorStep(Step):
    """Step emitted when planning fails."""

    step_type: StepType = StepType.ERROR
    error: str | None = None


# =============================================================================
# Base Planner interface
# =============================================================================


class Planner:
    """Base planner interface."""

    async def next(self, state: State) -> _t.AsyncGenerator[Step]:
<<<<<<< HEAD
        """Generate next steps based on current state."""
        raise NotImplementedError('Subclasses must implement next method')


# Rebuild step models to resolve forward references used in tests
for _model in (Step, MessageStep, EventStep, ToolCallStep, ThinkStep, FinishStep, ErrorStep):
    _model.model_rebuild(
        _types_namespace={
            'Message': Message,
            'Task': Task,
            'TaskStatusUpdateEvent': TaskStatusUpdateEvent,
            'TaskArtifactUpdateEvent': TaskArtifactUpdateEvent,
            'RunEvent': RunEvent,
            'ToolUsePart': ToolUsePart,
            'ToolCall': ToolCall,
            'ToolCallResult': ToolCallResult,
            'TextPart': TextPart,
            'Role': Role,
            'Any': _t.Any,
        }
    )
=======
        """Generate next steps based on current state."""
        raise NotImplementedError("Subclasses must implement next method")

>>>>>>> 45398d0b
<|MERGE_RESOLUTION|>--- conflicted
+++ resolved
@@ -1,920 +1,732 @@
-"""Type definitions for agent system."""
-
-<<<<<<< HEAD
-from __future__ import annotations
-
-import typing as _t
-from dataclasses import dataclass, field
-from datetime import datetime
-from enum import Enum
-
-import pydantic as _pyd
-from pydantic import BaseModel, ConfigDict, Field, model_validator
-
-Any = _t.Any
-
-# Re-export core A2A types for compatibility
-=======
-from __future__ import annotations
-
-import typing as _t
-from datetime import datetime
-from enum import Enum
-
-import pydantic as _pyd
-from pydantic import BaseModel, ConfigDict, Field, model_validator
->>>>>>> 45398d0b
-
-if _t.TYPE_CHECKING:
-    from ..artifact.base import ArtifactService
-    from ..tool.base import Tool
-
-
-<<<<<<< HEAD
-__all__ = [
-    # Core types (A2A compatible)
-    'Task',
-    'Message',
-    'Role',
-    'TextPart',
-    'DataPart',
-    'FilePart',
-    'TaskState',
-    'TaskStatus',
-    'TaskStatusUpdateEvent',
-    'TaskArtifactUpdateEvent',
-    'ToolUsePart',
-    'ToolCall',
-    'ToolCallResult',
-=======
-__all__ = [
-    # Core types (A2A compatible)
-    "Role",
-    "TextPart",
-    "DataPart",
-    "FilePart",
-    "Task",
-    "Message",
-    "Artifact",
-    "TaskState",
-    "TaskStatus",
-    "TaskStatusUpdateEvent",
-    "TaskArtifactUpdateEvent",
-    "ToolUsePart",
-    "ToolCall",
-    "ToolCallResult",
->>>>>>> 45398d0b
-    # Enhanced types for internal use
-    "RunEvent",
-    "Event",
-    "ControlSignal",
-    "RunnerControl",
-    "RunnerInput",
-    # Agent types
-    "AgentRunInput",
-    "AgentRunOutput",
-    "RunConfig",
-    "Metrics",
-    "State",
-    # Planning types
-    "StepType",
-    "Step",
-    "MessageStep",
-    "ToolCallStep",
-    "EventStep",
-    "ThinkStep",
-    "FinishStep",
-    "ErrorStep",
-    # Base interfaces
-    "Planner",
-    "EventType",
-]
-
-
-# =============================================================================
-# Core A2A-compatible types
-# =============================================================================
-
-
-<<<<<<< HEAD
-# -----------------------------------------------------------------------------
-# A2A protocol compatible dataclasses
-# -----------------------------------------------------------------------------
-
-
-class Role(str, Enum):
-    """Simple role enumeration used across the codebase."""
-
-    user = "user"
-    agent = "agent"
-    assistant = "assistant"
-
-
-@dataclass
-class TextPart:
-    text: str
-    kind: str = "text"
-    metadata: dict[str, _t.Any] | None = None
-
-
-@dataclass
-class DataPart:
-    data: dict[str, _t.Any]
-    kind: str = "data"
-    metadata: dict[str, _t.Any] | None = None
-
-
-@dataclass
-class FilePart:
-    uri: str | None = None
-    path: str | None = None
-    kind: str = "file"
-    metadata: dict[str, _t.Any] | None = None
-
-
-@dataclass
-class Message:
-    messageId: str
-    role: Role
-    parts: list[_t.Any]
-    contextId: str | None = None
-    kind: str = "message"
-    metadata: dict[str, _t.Any] = field(default_factory=dict)
-    taskId: str | None = None
-    referenceTaskIds: list[str] | None = None
-
-    def add_text_part(self, text: str, metadata: dict[str, _t.Any] | None = None) -> None:
-        """Append a TextPart to the message."""
-        self.parts.append(TextPart(text=text, metadata=metadata))
-
-    def add_data_part(self, data: dict[str, _t.Any], metadata: dict[str, _t.Any] | None = None) -> None:
-        """Append a DataPart to the message."""
-        self.parts.append(DataPart(data=data, metadata=metadata))
-
-    def add_tool_call_part(self, call: ToolCall) -> None:
-        """Append a tool call as a ToolUsePart."""
-        self.parts.append(
-            ToolUsePart(
-                type="call",
-                id=call.call_id,
-                name=call.name,
-                input=call.arguments,
-            )
-        )
-
-    def add_tool_result_part(self, result: ToolCallResult, name: str) -> None:
-        """Append a tool result as a ToolUsePart."""
-        self.parts.append(
-            ToolUsePart(
-                type="result",
-                id=result.call_id,
-                name=name,
-                output=result.output,
-                metadata={"error": result.error} if result.error else None,
-            )
-        )
-
-
-class TaskState(str, Enum):
-    QUEUED = "queued"
-    SUBMITTED = "submitted"
-    WORKING = "working"
-    COMPLETED = "completed"
-    FAILED = "failed"
-
-    queued = QUEUED
-    submitted = SUBMITTED
-    working = WORKING
-    completed = COMPLETED
-    failed = FAILED
-
-
-@dataclass
-class TaskStatus:
-    state: TaskState
-    message: Message | None = None
-    timestamp: str | None = None
-
-
-@dataclass
-class TaskStatusUpdateEvent:
-    contextId: str
-    taskId: str
-    status: TaskStatus
-    final: bool = False
-    metadata: dict[str, _t.Any] = field(default_factory=dict)
-
-
-@dataclass
-class TaskArtifactUpdateEvent:
-    """Event representing artifact updates for a task."""
-
-    contextId: str
-    taskId: str
-    artifact: _t.Any
-    append: bool = False
-    lastChunk: bool = False
-    metadata: dict[str, _t.Any] = field(default_factory=dict)
-
-
-@dataclass
-class Task:
-    id: str
-    contextId: str
-    status: TaskStatus
-    query: str | None = None
-    parts: list[_t.Any] = field(default_factory=list)
-    message: Message | None = None
-    metadata: dict[str, _t.Any] = field(default_factory=dict)
-=======
-# A2A compatible primitive parts
-class Role(str, Enum):
-    system = "system"
-    user = "user"
-    agent = "agent"
-    assistant = "assistant"
-
-
-class TextPart(BaseModel):
-    kind: str = "text"
-    text: str
-    metadata: dict[str, _t.Any] | None = None
-
-
-class DataPart(BaseModel):
-    kind: str = "data"
-    data: dict[str, _t.Any]
-    metadata: dict[str, _t.Any] | None = None
-
-
-class FilePart(BaseModel):
-    kind: str = "file"
-    uri: str | None = None
-    name: str | None = None
-    metadata: dict[str, _t.Any] | None = None
-
-
-Part = TextPart | DataPart | FilePart
-
-
-class ToolCall(_pyd.BaseModel):
-    """Represents a tool call request."""
-
-    call_id: str
-    name: str
-    arguments: dict[str, _t.Any]
-
-
-class ToolCallResult(_pyd.BaseModel):
-    """Represents the result of a tool call."""
-
-    call_id: str
-    success: bool
-    output: _t.Any = None
-    error: str | None = None
-
-
-class ToolUsePart(_pyd.BaseModel):
-    """Represents a tool use (call and/or result) segment within message parts."""
-
-    kind: _t.Literal["tool-use"] = "tool-use"
-    """Part type - tool-use for ToolUseParts"""
-
-    type: _t.Literal["call", "result"] = "call"
-    """Whether this is a tool call or tool result"""
-
-    id: str
-    """Unique identifier for the tool use"""
-
-    name: str
-    """Name of the tool being called"""
-
-    input: dict[str, _t.Any] | None = None
-    """Tool input/arguments (for calls)"""
-
-    output: _t.Any | None = None
-    """Tool output/result (for results) - can be string, dict, or any serializable type"""
-
-    metadata: dict[str, _t.Any] | None = None
-    """Additional metadata for this tool use"""
-
-
-class Message(BaseModel):
-    messageId: str
-    role: Role
-    parts: list[Part | ToolUsePart] = Field(default_factory=list)
-    contextId: str | None = None
-    kind: str = "message"
-    metadata: dict[str, _t.Any] | None = None
-    taskId: str | None = None
-    referenceTaskIds: list[str] | None = None
-    sender_id: str = ""
-    recipient_ids: list[str] = Field(default_factory=list)
-
-    model_config = ConfigDict(arbitrary_types_allowed=True)
-
->>>>>>> 45398d0b
-
-    def add_text_part(self, text: str, metadata: dict[str, _t.Any] | None = None) -> None:
-        self.parts.append(TextPart(text=text, metadata=metadata))
-
-<<<<<<< HEAD
-    def add_data_part(self, data: dict[str, _t.Any], metadata: dict[str, _t.Any] | None = None) -> None:
-        """Convenience helper to append a DataPart."""
-        self.parts.append(DataPart(data=data, metadata=metadata))
-=======
-    def add_data_part(self, data: dict[str, _t.Any], metadata: dict[str, _t.Any] | None = None) -> None:
-        self.parts.append(DataPart(data=data, metadata=metadata))
->>>>>>> 45398d0b
-
-    def add_tool_call_part(self, call: ToolCall) -> None:
-        self.parts.append(ToolUsePart(type="call", id=call.call_id, name=call.name, input=call.arguments))
-
-    def add_tool_result_part(self, result: ToolCallResult, name: str) -> None:
-        self.parts.append(
-            ToolUsePart(
-                type="result",
-                id=result.call_id,
-                name=name,
-                output=result.output,
-                metadata={"error": result.error} if result.error else None,
-            )
-        )
-
-
-class TaskState(str, Enum):
-    submitted = "submitted"
-    working = "working"
-    completed = "completed"
-    failed = "failed"
-    cancelled = "cancelled"
-
-
-class TaskStatus(BaseModel):
-    state: TaskState
-
-
-class TaskStatusUpdateEvent(BaseModel):
-    contextId: str
-    taskId: str
-    status: TaskStatus
-    final: bool = False
-
-
-class TaskArtifactUpdateEvent(BaseModel):
-    contextId: str
-    taskId: str
-    artifact: dict[str, _t.Any] | None = None
-    final: bool = False
-
-
-class Task(BaseModel):
-    id: str
-    contextId: str | None = None
-    status: TaskStatus | None = None
-    message: Message | None = None
-    metadata: dict[str, _t.Any] | None = None
-
-
-class Artifact(BaseModel):
-    id: str
-    name: str | None = None
-    description: str | None = None
-    parts: list[Part] = Field(default_factory=list)
-    metadata: dict[str, _t.Any] | None = None
-
-
-class ToolCall(_pyd.BaseModel):
-    """Represents a tool call request."""
-
-    call_id: str
-    name: str
-    arguments: dict[str, _t.Any]
-
-
-class ToolCallResult(_pyd.BaseModel):
-    """Represents the result of a tool call."""
-
-    call_id: str
-    success: bool
-    output: _t.Any = None
-    error: str | None = None
-
-
-class ToolUsePart(_pyd.BaseModel):
-    """Represents a tool use (call and/or result) segment within message parts."""
-
-    kind: _t.Literal["tool-use"] = "tool-use"
-    """Part type - tool-use for ToolUseParts"""
-
-    type: _t.Literal["call", "result"] = "call"
-    """Whether this is a tool call or tool result"""
-
-    id: str
-    """Unique identifier for the tool use"""
-
-    name: str
-    """Name of the tool being called"""
-
-    input: dict[str, _t.Any] | None = None
-    """Tool input/arguments (for calls)"""
-
-    output: _t.Any | None = None
-    """Tool output/result (for results) - can be string, dict, or any serializable type"""
-
-    metadata: dict[str, _t.Any] | None = None
-    """Additional metadata for this tool use"""
-
-
-# =============================================================================
-# Internal events and control types
-# =============================================================================
-
-
-class EventType(str, Enum):
-    """Types of events for EventStep."""
-
-    # A2A Events
-    TASK_STATUS_UPDATE = "task_status_update"
-    TASK_ARTIFACT_UPDATE = "task_artifact_update"
-
-    TASK_START = "task_start"
-    TASK_END = "task_end"
-    THINK = "think"
-    TOOL_CALL_START = "tool_call_start"
-    TOOL_CALL_END = "tool_call_end"
-    TURN_START = "turn_start"
-    TURN_END = "turn_end"
-    ERROR = "error"
-
-
-class RunEvent(BaseModel):
-    """Internal event type for non-A2A events."""
-
-    event_type: str
-    data: dict[str, _t.Any]
-    metadata: dict[str, _t.Any] = Field(default_factory=dict)
-    timestamp: datetime = Field(default_factory=datetime.now)
-
-
-# Union type for all events
-Event = TaskStatusUpdateEvent | TaskArtifactUpdateEvent | RunEvent
-
-
-# =============================================================================
-# Control and Runner Types for Bidirectional Mailbox
-# =============================================================================
-
-
-class ControlSignal(str, Enum):
-    """Control signals that can be sent through mailbox."""
-
-    PAUSE = "pause"
-    RESUME = "resume"
-    CANCEL = "cancel"
-    RESET = "reset"
-    STOP = "stop"
-
-
-class RunnerControl(BaseModel):
-    """Control message for runner/agent management."""
-
-    signal: ControlSignal
-    metadata: dict[str, _t.Any] = Field(default_factory=dict)
-    timestamp: datetime = Field(default_factory=datetime.now)
-
-
-class RunnerInput(BaseModel):
-    """Enhanced input for agents through bidirectional mailbox."""
-
-    message: Message | None = None
-    control: RunnerControl | None = None
-    metadata: dict[str, _t.Any] = Field(default_factory=dict)
-    timestamp: datetime = Field(default_factory=datetime.now)
-
-    @classmethod
-    def from_message(cls, message: Message) -> RunnerInput:
-        """Create RunnerInput from a message."""
-        return cls(message=message)
-
-    @classmethod
-    def from_control(cls, signal: ControlSignal, metadata: dict[str, _t.Any] | None = None) -> RunnerInput:
-        """Create RunnerInput from a control signal."""
-        control = RunnerControl(signal=signal, metadata=metadata or {})
-        return cls(control=control)
-
-
-# =============================================================================
-# Agent Types (from base.py) - Updated for A2A compatibility
-# =============================================================================
-
-
-class AgentRunInput(_pyd.BaseModel):
-    """Input for agent execution."""
-
-    model_config = ConfigDict(arbitrary_types_allowed=True)
-
-    id: str | int | None = None
-    message: Message
-    metadata: dict[str, _t.Any] | None = None
-    options: dict[str, _t.Any] | None = None
-    session_id: str | None = None
-    task_id: str | None = None  # Optional task ID for continuing existing task
-
-
-class AgentRunOutput(_pyd.BaseModel):
-    """Output from agent execution."""
-
-    model_config = ConfigDict(arbitrary_types_allowed=True)
-
-    id: str | int | None = None
-    result: Task | Message | Event
-    metadata: dict[str, _t.Any] | None = None
-
-
-class RunConfig(BaseModel):
-    """Budget constraints and agent configuration."""
-
-    turn_budget: int | None = None  # Maximum planning turns
-    token_budget: int | None = None  # Maximum tokens
-    cost_budget: float | None = None  # Maximum cost
-    time_budget: float | None = None  # Maximum execution time in seconds
-    deadline: datetime | None = None  # Absolute deadline
-
-    def is_budget_exceeded(self, metrics: Metrics, elapsed_time: float) -> tuple[bool, str]:
-        """Check if any budget constraints are exceeded."""
-        if self.turn_budget and metrics.iterations >= self.turn_budget:
-            return True, f"Turn budget exceeded: {metrics.iterations} >= {self.turn_budget}"
-
-        if self.token_budget and metrics.tokens_used >= self.token_budget:
-            return True, f"Token budget exceeded: {metrics.tokens_used} >= {self.token_budget}"
-
-        if self.cost_budget and metrics.cost_used >= self.cost_budget:
-            return True, f"Cost budget exceeded: {metrics.cost_used} >= {self.cost_budget}"
-
-        if self.time_budget and elapsed_time >= self.time_budget:
-            return True, f"Time budget exceeded: {elapsed_time:.1f}s >= {self.time_budget}s"
-
-        if self.deadline and datetime.now() >= self.deadline:
-            return True, f"Deadline exceeded: {datetime.now()} >= {self.deadline}"
-
-        return False, ""
-
-
-class Metrics(BaseModel):
-    """Performance and usage metrics."""
-
-    iterations: int = 0
-    input_token_used: int = 0
-    output_token_used: int = 0
-    cost_used: float = 0.0
-    time_used: float = 0.0
-    tool_calls: int = 0
-    llm_calls: int = 0
-    errors: int = 0
-
-    # Computed properties for backward compatibility
-    @property
-    def tokens_used(self) -> int:
-        """Total tokens used (input + output)."""
-        return self.input_token_used + self.output_token_used
-
-    @property
-    def elapsed_seconds(self) -> float:
-        """Alias for time_used."""
-        return self.time_used
-
-    @property
-    def tool_calls_made(self) -> int:
-        """Alias for tool_calls."""
-        return self.tool_calls
-
-    @property
-    def errors_encountered(self) -> int:
-        """Alias for errors."""
-        return self.errors
-
-    def add_tokens(self, input_tokens: int, output_tokens: int, cost: float = 0.0) -> None:
-        """Add token usage to metrics."""
-        self.input_token_used += input_tokens
-        self.output_token_used += output_tokens
-        self.cost_used += cost
-
-    def increment_tool_calls(self) -> None:
-        """Increment tool call counter."""
-        self.tool_calls += 1
-
-    def increment_llm_calls(self) -> None:
-        """Increment LLM call counter."""
-        self.llm_calls += 1
-
-    def increment_errors(self) -> None:
-        """Increment error counter."""
-        self.errors += 1
-
-
-# =============================================================================
-# Internal - Planner.next(State) -> Steps
-# =============================================================================
-
-
-class State(BaseModel):
-    """Comprehensive state containing all context for planning and execution."""
-
-    model_config = ConfigDict(arbitrary_types_allowed=True, populate_by_name=True)
-
-    ## Static members that are set once and never change duration the task
-    session_id: str
-    agent_id: str = ""
-    config: RunConfig = Field(default_factory=RunConfig)
-    model_config_dict: dict[str, _t.Any] = Field(default_factory=dict, alias="model_config")
-    tools: list[Tool] = Field(default_factory=list)  # Tool objects from base.py
-    created_at: datetime = Field(default_factory=datetime.now)
-
-    ## Dynamic updated members
-
-    # Current task (A2A compatible)
-    task: Task | None = None
-    parent_task_id: str | None = None
-    iteration: int = 0
-    turn_count: int = 0  # Track number of planning turns
-
-    # Memory references (readonly)
-    pending: list[Message] = Field(default_factory=list)
-    history: list[Message] = Field(default_factory=list)
-    artifact_ref: ArtifactService | None = None  # Readonly reference
-    metadata: dict[str, _t.Any] = Field(default_factory=dict)
-
-    # Performance metrics
-    metrics: Metrics = Field(default_factory=Metrics)
-
-    # Last tool results for context
-    last_tool_results: list[_t.Any] = Field(default_factory=list)
-
-    # Task list for structured planning (matches code_agent.py format)
-    task_list: dict[str, list[str]] = Field(default_factory=lambda: {"completed": [], "pending": []})
-
-
-class StepType(Enum):
-    """Types of steps a planner can emit."""
-
-    MESSAGE = "message"  # A2A Message (streaming or non-streaming)
-    EVENT = "event"  # A2A Event + internal events
-    TOOL_CALL = "tool_call"  # Tool execution
-    THINK = "think"  # Internal reasoning
-    FINISH = "finish"  # Task completion
-    ERROR = "error"  # Error step
-
-
-class Step(BaseModel):
-    """Enhanced base class for all planner steps - supports both Message and Event content."""
-
-    model_config = ConfigDict(arbitrary_types_allowed=True)
-
-    step_id: str
-    step_type: StepType
-    created_at: datetime = Field(default_factory=datetime.now)
-    metadata: dict[str, _t.Any] = Field(default_factory=dict)
-
-    # Content fields - can contain multiple types
-    message: Message | None = None  # A2A Message content
-    event: Event | None = None  # A2A Event or Internal Event content
-    tool_call: ToolUsePart | ToolCall | None = None
-    tool_call_result: ToolUsePart | ToolCallResult | None = None
-    thinking: str | None = None  # Internal reasoning
-
-    # ------------------------------------------------------------------
-    # Content helpers
-    # ------------------------------------------------------------------
-
-    def has_message_content(self) -> bool:
-        """Return True if this step contains message content."""
-        return self.message is not None or getattr(self, "final_message", None) is not None
-
-    def has_event_content(self) -> bool:
-        """Return True if this step contains an event."""
-        return self.event is not None
-
-    def has_tool_content(self) -> bool:
-        """Return True if this step relates to tool usage."""
-        if isinstance(self, ToolCallStep):
-            return self.tool_call is not None or self.tool_call_result is not None
-        if getattr(self, "tool_call", None) is not None or getattr(self, "tool_call_result", None) is not None:
-            return True
-        if self.message:
-            return any(getattr(p, "kind", None) == "tool-use" for p in self.message.parts)
-        return False
-
-    def get_content_types(self) -> list[str]:
-        """Return a list of content types present on this step."""
-        types: list[str] = []
-        if self.has_message_content():
-            types.append("message")
-        if self.has_event_content():
-            types.append("event")
-        if self.thinking:
-            types.append("thinking")
-        if self.has_tool_content():
-            if "tool" not in types:
-                types.append("tool")
-        return types
-
-    def is_a2a_event(self) -> bool:
-        """Return True if the event is an A2A event."""
-        return isinstance(self.event, TaskStatusUpdateEvent | TaskArtifactUpdateEvent)
-
-    def is_internal_event(self) -> bool:
-        """Return True if the event is an internal RunEvent."""
-        return isinstance(self.event, RunEvent)
-
-
-class MessageStep(Step):
-    """A2A compatible message step with enhanced support for mixed content."""
-
-    is_streaming: bool = False
-    message_stream: _t.AsyncIterator[str] | None = None
-    step_type: StepType = StepType.MESSAGE
-
-    def __post_init__(self):
-        if self.message is None and self.message_stream is None:
-            raise ValueError("message or message_stream is required for MessageStep")
-
-    async def stream_content(self) -> _t.AsyncGenerator[str]:
-        """Stream message content if ``is_streaming`` is True."""
-        if self.message_stream is not None:
-            async for chunk in self.message_stream:
-                yield chunk
-            return
-
-        if not self.is_streaming or not self.message:
-            return
-
-        for part in self.message.parts:
-            if hasattr(part, "text"):
-                text = part.text
-                chunk_size = 50
-                for i in range(0, len(text), chunk_size):
-                    yield text[i : i + chunk_size]
-
-
-class ToolCallStep(Step):
-    """Step for executing a tool call with enhanced result handling."""
-
-    step_type: StepType = StepType.TOOL_CALL
-    tool_call: ToolUsePart | None = None
-    tool_call_result: ToolUsePart | None = None
-    success: bool = True
-
-    @model_validator(mode="before")
-    @classmethod
-    def _convert_calls(cls, data: dict[str, _t.Any]) -> dict[str, _t.Any]:
-        call = data.get("tool_call")
-        if isinstance(call, ToolCall):
-            data["tool_call"] = ToolUsePart(
-                type="call",
-                id=call.call_id,
-                name=call.name,
-                input=call.arguments,
-            )
-        result = data.get("tool_call_result")
-        if isinstance(result, ToolCallResult):
-            data["tool_call_result"] = ToolUsePart(
-                type="result",
-                id=result.call_id,
-                name=call.name if call else "",
-                output=result.output,
-                metadata={"error": result.error} if result.error else None,
-            )
-        return data
-
-    def model_post_init(self, __context: _t.Any) -> None:
-        if self.tool_call is None:
-            raise ValueError("tool_call (ToolUsePart type='call') is required for ToolCallStep")
-        if self.tool_call.type != "call":
-            raise ValueError("ToolCallStep.tool_call must be a ToolUsePart with type='call'")
-
-    def add_result(self, result: ToolCallResult) -> None:
-        """Attach a ToolCallResult to this step and update success."""
-        self.tool_call_result = ToolUsePart(
-            type="result",
-            id=result.call_id,
-            name=self.tool_call.name if self.tool_call else "",
-            output=result.output,
-            metadata={"error": result.error} if result.error else None,
-        )
-        self.success = result.success
-
-    def to_message_parts(self) -> tuple[ToolUsePart, ToolUsePart | None]:
-        """Return tool call and result parts for message conversion."""
-        return self.tool_call, self.tool_call_result
-
-
-class EventStep(Step):
-    """Step for handling A2A events with enhanced content support."""
-
-    step_type: StepType = StepType.EVENT
-
-    def model_post_init(self, __context: _t.Any) -> None:
-        if self.event is None:
-            raise ValueError("event is required for EventStep")
-
-
-class ThinkStep(Step):
-    """Step for internal agent thinking/reasoning."""
-
-    step_type: StepType = StepType.THINK
-
-    def model_post_init(self, __context: _t.Any) -> None:
-        if self.thinking is None:
-            self.thinking = ""
-
-
-class FinishStep(Step):
-    """Step indicating task completion with enhanced content support."""
-
-    step_type: StepType = StepType.FINISH
-    final_message: Message | None = None
-    reason: str | None = None
-    success: bool = True
-    task: Task | None = None
-
-    def model_post_init(self, __context: _t.Any) -> None:
-        if self.reason is None:
-            self.reason = "Task completed"
-        # Only create a message if none is provided and we have a reason
-        if self.message is None and self.final_message is None and self.reason:
-            # Create a simple message for the finish step
-            msg = Message(
-                messageId=f"finish-{self.step_id}",
-                role=Role.agent,
-                parts=[TextPart(text=self.reason)],
-                contextId=None,
-                kind="message",
-            )
-            self.message = msg
-            self.final_message = msg
-
-<<<<<<< HEAD
-    def create_completion_event(self, task_id: str, context_id: str) -> TaskStatusUpdateEvent:
-        """Create a task completion event."""
-        completion_status = TaskStatus(
-            state=TaskState.completed, message=self.message, timestamp=datetime.now().isoformat()
-        )
-        return TaskStatusUpdateEvent(
-            contextId=context_id, taskId=task_id, status=completion_status, final=True, metadata=self.metadata
-        )
-=======
-    def create_completion_event(self, task_id: str, context_id: str) -> TaskStatusUpdateEvent:
-        """Create a task completion event."""
-        completion_status = TaskStatus(
-            state=TaskState.completed, message=self.message, timestamp=datetime.now().isoformat()
-        )
-        return TaskStatusUpdateEvent(
-            contextId=context_id, taskId=task_id, status=completion_status, final=True, metadata=self.metadata
-        )
->>>>>>> 45398d0b
-
-
-class ErrorStep(Step):
-    """Step emitted when planning fails."""
-
-    step_type: StepType = StepType.ERROR
-    error: str | None = None
-
-
-# =============================================================================
-# Base Planner interface
-# =============================================================================
-
-
-class Planner:
-    """Base planner interface."""
-
-    async def next(self, state: State) -> _t.AsyncGenerator[Step]:
-<<<<<<< HEAD
-        """Generate next steps based on current state."""
-        raise NotImplementedError('Subclasses must implement next method')
-
-
-# Rebuild step models to resolve forward references used in tests
-for _model in (Step, MessageStep, EventStep, ToolCallStep, ThinkStep, FinishStep, ErrorStep):
-    _model.model_rebuild(
-        _types_namespace={
-            'Message': Message,
-            'Task': Task,
-            'TaskStatusUpdateEvent': TaskStatusUpdateEvent,
-            'TaskArtifactUpdateEvent': TaskArtifactUpdateEvent,
-            'RunEvent': RunEvent,
-            'ToolUsePart': ToolUsePart,
-            'ToolCall': ToolCall,
-            'ToolCallResult': ToolCallResult,
-            'TextPart': TextPart,
-            'Role': Role,
-            'Any': _t.Any,
-        }
-    )
-=======
-        """Generate next steps based on current state."""
-        raise NotImplementedError("Subclasses must implement next method")
-
->>>>>>> 45398d0b
+"""Type definitions for agent system."""
+
+import typing as _t
+from dataclasses import dataclass, field
+from datetime import datetime
+from enum import Enum
+
+import pydantic as _pyd
+from pydantic import BaseModel, ConfigDict, Field, model_validator
+
+Any = _t.Any
+
+
+if _t.TYPE_CHECKING:
+    from ..artifact.base import ArtifactService
+    from ..tool.base import Tool
+
+__all__ = [
+    # Core types (A2A compatible)
+    'Task',
+    'Message',
+    'Role',
+    'TextPart',
+    'DataPart',
+    'FilePart',
+    'TaskState',
+    'TaskStatus',
+    'TaskStatusUpdateEvent',
+    'TaskArtifactUpdateEvent',
+    'ToolUsePart',
+    'ToolCall',
+    'ToolCallResult',
+    # Enhanced types for internal use
+    "RunEvent",
+    "Event",
+    "ControlSignal",
+    "RunnerControl",
+    "RunnerInput",
+    # Agent types
+    "AgentRunInput",
+    "AgentRunOutput",
+    "RunConfig",
+    "Metrics",
+    "State",
+    # Planning types
+    "StepType",
+    "Step",
+    "MessageStep",
+    "ToolCallStep",
+    "EventStep",
+    "ThinkStep",
+    "FinishStep",
+    "ErrorStep",
+    # Base interfaces
+    "Planner",
+    "EventType",
+]
+
+class Role(str, Enum):
+    """Simple role enumeration used across the codebase."""
+
+    user = "user"
+    agent = "agent"
+    assistant = "assistant"
+
+
+@dataclass
+class TextPart:
+    text: str
+    kind: str = "text"
+    metadata: dict[str, _t.Any] | None = None
+
+
+@dataclass
+class DataPart:
+    data: dict[str, _t.Any]
+    kind: str = "data"
+    metadata: dict[str, _t.Any] | None = None
+
+
+@dataclass
+class FilePart:
+    uri: str | None = None
+    path: str | None = None
+    kind: str = "file"
+    metadata: dict[str, _t.Any] | None = None
+
+
+@dataclass
+class Message:
+    messageId: str
+    role: Role
+    parts: list[_t.Any]
+    contextId: str | None = None
+    kind: str = "message"
+    metadata: dict[str, _t.Any] = field(default_factory=dict)
+    taskId: str | None = None
+    referenceTaskIds: list[str] | None = None
+
+    def add_text_part(self, text: str, metadata: dict[str, _t.Any] | None = None) -> None:
+        """Append a TextPart to the message."""
+        self.parts.append(TextPart(text=text, metadata=metadata))
+
+    def add_data_part(self, data: dict[str, _t.Any], metadata: dict[str, _t.Any] | None = None) -> None:
+        """Append a DataPart to the message."""
+        self.parts.append(DataPart(data=data, metadata=metadata))
+
+    def add_tool_call_part(self, call: ToolCall) -> None:
+        """Append a tool call as a ToolUsePart."""
+        self.parts.append(
+            ToolUsePart(
+                type="call",
+                id=call.call_id,
+                name=call.name,
+                input=call.arguments,
+            )
+        )
+
+    def add_tool_result_part(self, result: ToolCallResult, name: str) -> None:
+        """Append a tool result as a ToolUsePart."""
+        self.parts.append(
+            ToolUsePart(
+                type="result",
+                id=result.call_id,
+                name=name,
+                output=result.output,
+                metadata={"error": result.error} if result.error else None,
+            )
+        )
+
+
+class TaskState(str, Enum):
+    QUEUED = "queued"
+    SUBMITTED = "submitted"
+    WORKING = "working"
+    COMPLETED = "completed"
+    FAILED = "failed"
+
+    queued = QUEUED
+    submitted = SUBMITTED
+    working = WORKING
+    completed = COMPLETED
+    failed = FAILED
+
+
+@dataclass
+class TaskStatus:
+    state: TaskState
+    message: Message | None = None
+    timestamp: str | None = None
+
+
+@dataclass
+class TaskStatusUpdateEvent:
+    contextId: str
+    taskId: str
+    status: TaskStatus
+    final: bool = False
+    metadata: dict[str, _t.Any] = field(default_factory=dict)
+
+
+@dataclass
+class TaskArtifactUpdateEvent:
+    """Event representing artifact updates for a task."""
+
+    contextId: str
+    taskId: str
+    artifact: _t.Any
+    append: bool = False
+    lastChunk: bool = False
+    metadata: dict[str, _t.Any] = field(default_factory=dict)
+
+
+@dataclass
+class Task:
+    id: str
+    contextId: str
+    status: TaskStatus
+    query: str | None = None
+    parts: list[_t.Any] = field(default_factory=list)
+    message: Message | None = None
+    metadata: dict[str, _t.Any] = field(default_factory=dict)
+
+    def add_text_part(self, text: str, metadata: dict[str, _t.Any] | None = None) -> None:
+        self.parts.append(TextPart(text=text, metadata=metadata))
+
+    def add_data_part(self, data: dict[str, _t.Any], metadata: dict[str, _t.Any] | None = None) -> None:
+        """Convenience helper to append a DataPart."""
+        self.parts.append(DataPart(data=data, metadata=metadata))
+
+    def add_tool_call_part(self, call: ToolCall) -> None:
+        self.parts.append(ToolUsePart(type="call", id=call.call_id, name=call.name, input=call.arguments))
+
+    def add_tool_result_part(self, result: ToolCallResult, name: str) -> None:
+        self.parts.append(
+            ToolUsePart(
+                type="result",
+                id=result.call_id,
+                name=name,
+                output=result.output,
+                metadata={"error": result.error} if result.error else None,
+            )
+        )
+
+
+class TaskState(str, Enum):
+    submitted = "submitted"
+    working = "working"
+    completed = "completed"
+    failed = "failed"
+    cancelled = "cancelled"
+
+
+class TaskStatus(BaseModel):
+    state: TaskState
+
+
+class TaskStatusUpdateEvent(BaseModel):
+    contextId: str
+    taskId: str
+    status: TaskStatus
+    final: bool = False
+
+
+class TaskArtifactUpdateEvent(BaseModel):
+    contextId: str
+    taskId: str
+    artifact: dict[str, _t.Any] | None = None
+    final: bool = False
+
+
+class Task(BaseModel):
+    id: str
+    contextId: str | None = None
+    status: TaskStatus | None = None
+    message: Message | None = None
+    metadata: dict[str, _t.Any] | None = None
+
+
+class Artifact(BaseModel):
+    id: str
+    name: str | None = None
+    description: str | None = None
+    parts: list[Part] = Field(default_factory=list)
+    metadata: dict[str, _t.Any] | None = None
+
+
+class ToolCall(_pyd.BaseModel):
+    """Represents a tool call request."""
+
+    call_id: str
+    name: str
+    arguments: dict[str, _t.Any]
+
+
+class ToolCallResult(_pyd.BaseModel):
+    """Represents the result of a tool call."""
+
+    call_id: str
+    success: bool
+    output: _t.Any = None
+    error: str | None = None
+
+
+class ToolUsePart(_pyd.BaseModel):
+    """Represents a tool use (call and/or result) segment within message parts."""
+
+    kind: _t.Literal["tool-use"] = "tool-use"
+    """Part type - tool-use for ToolUseParts"""
+
+    type: _t.Literal["call", "result"] = "call"
+    """Whether this is a tool call or tool result"""
+
+    id: str
+    """Unique identifier for the tool use"""
+
+    name: str
+    """Name of the tool being called"""
+
+    input: dict[str, _t.Any] | None = None
+    """Tool input/arguments (for calls)"""
+
+    output: _t.Any | None = None
+    """Tool output/result (for results) - can be string, dict, or any serializable type"""
+
+    metadata: dict[str, _t.Any] | None = None
+    """Additional metadata for this tool use"""
+
+
+# =============================================================================
+# Internal events and control types
+# =============================================================================
+
+
+class EventType(str, Enum):
+    """Types of events for EventStep."""
+
+    # A2A Events
+    TASK_STATUS_UPDATE = "task_status_update"
+    TASK_ARTIFACT_UPDATE = "task_artifact_update"
+
+    TASK_START = "task_start"
+    TASK_END = "task_end"
+    THINK = "think"
+    TOOL_CALL_START = "tool_call_start"
+    TOOL_CALL_END = "tool_call_end"
+    TURN_START = "turn_start"
+    TURN_END = "turn_end"
+    ERROR = "error"
+
+
+class RunEvent(BaseModel):
+    """Internal event type for non-A2A events."""
+
+    event_type: str
+    data: dict[str, _t.Any]
+    metadata: dict[str, _t.Any] = Field(default_factory=dict)
+    timestamp: datetime = Field(default_factory=datetime.now)
+
+
+# Union type for all events
+Event = TaskStatusUpdateEvent | TaskArtifactUpdateEvent | RunEvent
+
+
+# =============================================================================
+# Control and Runner Types for Bidirectional Mailbox
+# =============================================================================
+
+
+class ControlSignal(str, Enum):
+    """Control signals that can be sent through mailbox."""
+
+    PAUSE = "pause"
+    RESUME = "resume"
+    CANCEL = "cancel"
+    RESET = "reset"
+    STOP = "stop"
+
+
+class RunnerControl(BaseModel):
+    """Control message for runner/agent management."""
+
+    signal: ControlSignal
+    metadata: dict[str, _t.Any] = Field(default_factory=dict)
+    timestamp: datetime = Field(default_factory=datetime.now)
+
+
+class RunnerInput(BaseModel):
+    """Enhanced input for agents through bidirectional mailbox."""
+
+    message: Message | None = None
+    control: RunnerControl | None = None
+    metadata: dict[str, _t.Any] = Field(default_factory=dict)
+    timestamp: datetime = Field(default_factory=datetime.now)
+
+    @classmethod
+    def from_message(cls, message: Message) -> RunnerInput:
+        """Create RunnerInput from a message."""
+        return cls(message=message)
+
+    @classmethod
+    def from_control(cls, signal: ControlSignal, metadata: dict[str, _t.Any] | None = None) -> RunnerInput:
+        """Create RunnerInput from a control signal."""
+        control = RunnerControl(signal=signal, metadata=metadata or {})
+        return cls(control=control)
+
+
+# =============================================================================
+# Agent Types (from base.py) - Updated for A2A compatibility
+# =============================================================================
+
+
+class AgentRunInput(_pyd.BaseModel):
+    """Input for agent execution."""
+
+    model_config = ConfigDict(arbitrary_types_allowed=True)
+
+    id: str | int | None = None
+    message: Message
+    metadata: dict[str, _t.Any] | None = None
+    options: dict[str, _t.Any] | None = None
+    session_id: str | None = None
+    task_id: str | None = None  # Optional task ID for continuing existing task
+
+
+class AgentRunOutput(_pyd.BaseModel):
+    """Output from agent execution."""
+
+    model_config = ConfigDict(arbitrary_types_allowed=True)
+
+    id: str | int | None = None
+    result: Task | Message | Event
+    metadata: dict[str, _t.Any] | None = None
+
+
+class RunConfig(BaseModel):
+    """Budget constraints and agent configuration."""
+
+    turn_budget: int | None = None  # Maximum planning turns
+    token_budget: int | None = None  # Maximum tokens
+    cost_budget: float | None = None  # Maximum cost
+    time_budget: float | None = None  # Maximum execution time in seconds
+    deadline: datetime | None = None  # Absolute deadline
+
+    def is_budget_exceeded(self, metrics: Metrics, elapsed_time: float) -> tuple[bool, str]:
+        """Check if any budget constraints are exceeded."""
+        if self.turn_budget and metrics.iterations >= self.turn_budget:
+            return True, f"Turn budget exceeded: {metrics.iterations} >= {self.turn_budget}"
+
+        if self.token_budget and metrics.tokens_used >= self.token_budget:
+            return True, f"Token budget exceeded: {metrics.tokens_used} >= {self.token_budget}"
+
+        if self.cost_budget and metrics.cost_used >= self.cost_budget:
+            return True, f"Cost budget exceeded: {metrics.cost_used} >= {self.cost_budget}"
+
+        if self.time_budget and elapsed_time >= self.time_budget:
+            return True, f"Time budget exceeded: {elapsed_time:.1f}s >= {self.time_budget}s"
+
+        if self.deadline and datetime.now() >= self.deadline:
+            return True, f"Deadline exceeded: {datetime.now()} >= {self.deadline}"
+
+        return False, ""
+
+
+class Metrics(BaseModel):
+    """Performance and usage metrics."""
+
+    iterations: int = 0
+    input_token_used: int = 0
+    output_token_used: int = 0
+    cost_used: float = 0.0
+    time_used: float = 0.0
+    tool_calls: int = 0
+    llm_calls: int = 0
+    errors: int = 0
+
+    # Computed properties for backward compatibility
+    @property
+    def tokens_used(self) -> int:
+        """Total tokens used (input + output)."""
+        return self.input_token_used + self.output_token_used
+
+    @property
+    def elapsed_seconds(self) -> float:
+        """Alias for time_used."""
+        return self.time_used
+
+    @property
+    def tool_calls_made(self) -> int:
+        """Alias for tool_calls."""
+        return self.tool_calls
+
+    @property
+    def errors_encountered(self) -> int:
+        """Alias for errors."""
+        return self.errors
+
+    def add_tokens(self, input_tokens: int, output_tokens: int, cost: float = 0.0) -> None:
+        """Add token usage to metrics."""
+        self.input_token_used += input_tokens
+        self.output_token_used += output_tokens
+        self.cost_used += cost
+
+    def increment_tool_calls(self) -> None:
+        """Increment tool call counter."""
+        self.tool_calls += 1
+
+    def increment_llm_calls(self) -> None:
+        """Increment LLM call counter."""
+        self.llm_calls += 1
+
+    def increment_errors(self) -> None:
+        """Increment error counter."""
+        self.errors += 1
+
+
+# =============================================================================
+# Internal - Planner.next(State) -> Steps
+# =============================================================================
+
+
+class State(BaseModel):
+    """Comprehensive state containing all context for planning and execution."""
+
+    model_config = ConfigDict(arbitrary_types_allowed=True, populate_by_name=True)
+
+    ## Static members that are set once and never change duration the task
+    session_id: str
+    agent_id: str = ""
+    config: RunConfig = Field(default_factory=RunConfig)
+    model_config_dict: dict[str, _t.Any] = Field(default_factory=dict, alias="model_config")
+    tools: list[Tool] = Field(default_factory=list)  # Tool objects from base.py
+    created_at: datetime = Field(default_factory=datetime.now)
+
+    ## Dynamic updated members
+
+    # Current task (A2A compatible)
+    task: Task | None = None
+    parent_task_id: str | None = None
+    iteration: int = 0
+    turn_count: int = 0  # Track number of planning turns
+
+    # Memory references (readonly)
+    pending: list[Message] = Field(default_factory=list)
+    history: list[Message] = Field(default_factory=list)
+    artifact_ref: ArtifactService | None = None  # Readonly reference
+    metadata: dict[str, _t.Any] = Field(default_factory=dict)
+
+    # Performance metrics
+    metrics: Metrics = Field(default_factory=Metrics)
+
+    # Last tool results for context
+    last_tool_results: list[_t.Any] = Field(default_factory=list)
+
+    # Task list for structured planning (matches code_agent.py format)
+    task_list: dict[str, list[str]] = Field(default_factory=lambda: {"completed": [], "pending": []})
+
+
+class StepType(Enum):
+    """Types of steps a planner can emit."""
+
+    MESSAGE = "message"  # A2A Message (streaming or non-streaming)
+    EVENT = "event"  # A2A Event + internal events
+    TOOL_CALL = "tool_call"  # Tool execution
+    THINK = "think"  # Internal reasoning
+    FINISH = "finish"  # Task completion
+    ERROR = "error"  # Error step
+
+
+class Step(BaseModel):
+    """Enhanced base class for all planner steps - supports both Message and Event content."""
+
+    model_config = ConfigDict(arbitrary_types_allowed=True)
+
+    step_id: str
+    step_type: StepType
+    created_at: datetime = Field(default_factory=datetime.now)
+    metadata: dict[str, _t.Any] = Field(default_factory=dict)
+
+    # Content fields - can contain multiple types
+    message: Message | None = None  # A2A Message content
+    event: Event | None = None  # A2A Event or Internal Event content
+    tool_call: ToolUsePart | ToolCall | None = None
+    tool_call_result: ToolUsePart | ToolCallResult | None = None
+    thinking: str | None = None  # Internal reasoning
+
+    # ------------------------------------------------------------------
+    # Content helpers
+    # ------------------------------------------------------------------
+
+    def has_message_content(self) -> bool:
+        """Return True if this step contains message content."""
+        return self.message is not None or getattr(self, "final_message", None) is not None
+
+    def has_event_content(self) -> bool:
+        """Return True if this step contains an event."""
+        return self.event is not None
+
+    def has_tool_content(self) -> bool:
+        """Return True if this step relates to tool usage."""
+        if isinstance(self, ToolCallStep):
+            return self.tool_call is not None or self.tool_call_result is not None
+        if getattr(self, "tool_call", None) is not None or getattr(self, "tool_call_result", None) is not None:
+            return True
+        if self.message:
+            return any(getattr(p, "kind", None) == "tool-use" for p in self.message.parts)
+        return False
+
+    def get_content_types(self) -> list[str]:
+        """Return a list of content types present on this step."""
+        types: list[str] = []
+        if self.has_message_content():
+            types.append("message")
+        if self.has_event_content():
+            types.append("event")
+        if self.thinking:
+            types.append("thinking")
+        if self.has_tool_content():
+            if "tool" not in types:
+                types.append("tool")
+        return types
+
+    def is_a2a_event(self) -> bool:
+        """Return True if the event is an A2A event."""
+        return isinstance(self.event, TaskStatusUpdateEvent | TaskArtifactUpdateEvent)
+
+    def is_internal_event(self) -> bool:
+        """Return True if the event is an internal RunEvent."""
+        return isinstance(self.event, RunEvent)
+
+
+class MessageStep(Step):
+    """A2A compatible message step with enhanced support for mixed content."""
+
+    is_streaming: bool = False
+    message_stream: _t.AsyncIterator[str] | None = None
+    step_type: StepType = StepType.MESSAGE
+
+    def __post_init__(self):
+        if self.message is None and self.message_stream is None:
+            raise ValueError("message or message_stream is required for MessageStep")
+
+    async def stream_content(self) -> _t.AsyncGenerator[str]:
+        """Stream message content if ``is_streaming`` is True."""
+        if self.message_stream is not None:
+            async for chunk in self.message_stream:
+                yield chunk
+            return
+
+        if not self.is_streaming or not self.message:
+            return
+
+        for part in self.message.parts:
+            if hasattr(part, "text"):
+                text = part.text
+                chunk_size = 50
+                for i in range(0, len(text), chunk_size):
+                    yield text[i : i + chunk_size]
+
+
+class ToolCallStep(Step):
+    """Step for executing a tool call with enhanced result handling."""
+
+    step_type: StepType = StepType.TOOL_CALL
+    tool_call: ToolUsePart | None = None
+    tool_call_result: ToolUsePart | None = None
+    success: bool = True
+
+    @model_validator(mode="before")
+    @classmethod
+    def _convert_calls(cls, data: dict[str, _t.Any]) -> dict[str, _t.Any]:
+        call = data.get("tool_call")
+        if isinstance(call, ToolCall):
+            data["tool_call"] = ToolUsePart(
+                type="call",
+                id=call.call_id,
+                name=call.name,
+                input=call.arguments,
+            )
+        result = data.get("tool_call_result")
+        if isinstance(result, ToolCallResult):
+            data["tool_call_result"] = ToolUsePart(
+                type="result",
+                id=result.call_id,
+                name=call.name if call else "",
+                output=result.output,
+                metadata={"error": result.error} if result.error else None,
+            )
+        return data
+
+    def model_post_init(self, __context: _t.Any) -> None:
+        if self.tool_call is None:
+            raise ValueError("tool_call (ToolUsePart type='call') is required for ToolCallStep")
+        if self.tool_call.type != "call":
+            raise ValueError("ToolCallStep.tool_call must be a ToolUsePart with type='call'")
+
+    def add_result(self, result: ToolCallResult) -> None:
+        """Attach a ToolCallResult to this step and update success."""
+        self.tool_call_result = ToolUsePart(
+            type="result",
+            id=result.call_id,
+            name=self.tool_call.name if self.tool_call else "",
+            output=result.output,
+            metadata={"error": result.error} if result.error else None,
+        )
+        self.success = result.success
+
+    def to_message_parts(self) -> tuple[ToolUsePart, ToolUsePart | None]:
+        """Return tool call and result parts for message conversion."""
+        return self.tool_call, self.tool_call_result
+
+
+class EventStep(Step):
+    """Step for handling A2A events with enhanced content support."""
+
+    step_type: StepType = StepType.EVENT
+
+    def model_post_init(self, __context: _t.Any) -> None:
+        if self.event is None:
+            raise ValueError("event is required for EventStep")
+
+
+class ThinkStep(Step):
+    """Step for internal agent thinking/reasoning."""
+
+    step_type: StepType = StepType.THINK
+
+    def model_post_init(self, __context: _t.Any) -> None:
+        if self.thinking is None:
+            self.thinking = ""
+
+
+class FinishStep(Step):
+    """Step indicating task completion with enhanced content support."""
+
+    step_type: StepType = StepType.FINISH
+    final_message: Message | None = None
+    reason: str | None = None
+    success: bool = True
+    task: Task | None = None
+
+    def model_post_init(self, __context: _t.Any) -> None:
+        if self.reason is None:
+            self.reason = "Task completed"
+        # Only create a message if none is provided and we have a reason
+        if self.message is None and self.final_message is None and self.reason:
+            # Create a simple message for the finish step
+            msg = Message(
+                messageId=f"finish-{self.step_id}",
+                role=Role.agent,
+                parts=[TextPart(text=self.reason)],
+                contextId=None,
+                kind="message",
+            )
+            self.message = msg
+            self.final_message = msg
+
+    def create_completion_event(self, task_id: str, context_id: str) -> TaskStatusUpdateEvent:
+        """Create a task completion event."""
+        completion_status = TaskStatus(
+            state=TaskState.completed, message=self.message, timestamp=datetime.now().isoformat()
+        )
+        return TaskStatusUpdateEvent(
+            contextId=context_id, taskId=task_id, status=completion_status, final=True, metadata=self.metadata
+        )
+
+class ErrorStep(Step):
+    """Step emitted when planning fails."""
+
+    step_type: StepType = StepType.ERROR
+    error: str | None = None
+