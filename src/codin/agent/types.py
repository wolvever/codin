"""Type definitions for agent system."""

from __future__ import annotations

import typing as _t
from uuid import uuid4
from datetime import datetime
from enum import Enum

import pydantic as _pyd
from pydantic import BaseModel, ConfigDict, Field, model_validator

Any = _t.Any


if _t.TYPE_CHECKING:
    from ..artifact.base import ArtifactService
    from ..tool.base import Tool


__all__ = [
<<<<<<< HEAD
    # Core types (A2A compatible)
=======
    # Core data types
>>>>>>> 96465cbb
    "Task",
    "Message",
    "Role",
    "TextPart",
    "DataPart",
    "FilePart",
    "TaskState",
    "TaskStatus",
    "TaskStatusUpdateEvent",
    "TaskArtifactUpdateEvent",
    "ToolUsePart",
    "ToolCall",
    "ToolCallResult",
    # Enhanced types for internal use
    "RunEvent",
    "Event",
    "ControlSignal",
    "RunnerControl",
    "RunnerInput",
    # Agent types
<<<<<<< HEAD
    "AgentRunInput", # Deprecated, see definition
    "AgentRunOutput", # Deprecated, see definition
=======
    "AgentRunInput",
    "AgentRunOutput",
>>>>>>> 96465cbb
    "RunConfig",
    "Metrics",
    "State",
    # Planning types
    "StepType",
    "Step",
    "MessageStep",
    "ToolCallStep",
    "EventStep",
    "ThinkStep",
    "FinishStep",
    "ErrorStep",
    # Base interfaces
    "EventType",
]


class Role(str, Enum):
    """Simple role enumeration used across the codebase."""

    user = "user"
    agent = "agent"
    assistant = "assistant"


class TextPart(BaseModel):
    text: str
    kind: str = "text"
    metadata: dict[str, _t.Any] | None = None


class DataPart(BaseModel):
    data: dict[str, _t.Any]
    kind: str = "data"
    metadata: dict[str, _t.Any] | None = None


class FilePart(BaseModel):
    uri: str | None = None
    path: str | None = None
    kind: str = "file"
    metadata: dict[str, _t.Any] | None = None


<<<<<<< HEAD
=======
class ToolUsePart(_pyd.BaseModel):
    """Represents a tool use (call and/or result) segment within message parts."""

    kind: _t.Literal["tool-use"] = "tool-use"
    """Part type - tool-use for ToolUseParts"""

    type: _t.Literal["call", "result"] = "call"
    """Whether this is a tool call or tool result"""

    id: str
    """Unique identifier for the tool use"""

    name: str
    """Name of the tool being called"""

    input: dict[str, _t.Any] | None = None
    """Tool input/arguments (for calls)"""

    output: _t.Any | None = None
    """Tool output/result (for results)"""

    metadata: dict[str, _t.Any] | None = None
    """Additional metadata about the tool call or result"""


# Union type for message parts - defined early so Message can use it.
Part = TextPart | DataPart | FilePart | ToolUsePart


>>>>>>> 96465cbb
class Message(BaseModel):
    messageId: str = Field(default_factory=lambda: str(uuid4()))
    role: Role
    parts: list[Part]  # Updated type hint
    contextId: str | None = None
    kind: str = "message"
    metadata: dict[str, _t.Any] = Field(default_factory=dict)
    taskId: str | None = None
    referenceTaskIds: list[str] | None = None

    def add_text_part(self, text: str, metadata: dict[str, _t.Any] | None = None) -> None:
        """Append a TextPart to the message."""
        self.parts.append(TextPart(text=text, metadata=metadata))

    def add_data_part(
        self, data: dict[str, _t.Any], metadata: dict[str, _t.Any] | None = None
    ) -> None:
        """Append a DataPart to the message."""
        self.parts.append(DataPart(data=data, metadata=metadata))

    def add_tool_call_part(self, call: ToolCall) -> None:
        """Append a tool call as a ToolUsePart."""
        self.parts.append(
            ToolUsePart(
                type="call",
                id=call.call_id,
                name=call.name,
                input=call.arguments,
            )
        )

    def add_tool_result_part(self, result: ToolCallResult, name: str) -> None:
        """Append a tool result as a ToolUsePart."""
        self.parts.append(
            ToolUsePart(
                type="result",
                id=result.call_id,
                name=name,
                output=result.output,
                metadata={"error": result.error} if result.error else None,
            )
        )

<<<<<<< HEAD
=======
    def get_text_content(self, separator: str = "\n") -> str:
        """Extracts and concatenates text from all TextParts in the message."""
        text_parts_content: list[str] = []
        for part in self.parts:
            if isinstance(part, TextPart):
                text_parts_content.append(part.text)
        return separator.join(text_parts_content)

    @classmethod
    def from_text(
        cls,
        text: str,
        role: Role,
        contextId: str | None = None,
        taskId: str | None = None,
        messageId: str | None = None,
        metadata: dict[str, _t.Any] | None = None,
        kind: str = "message"
    ) -> Message:
        """Creates a Message instance with a single TextPart."""
        return cls(
            messageId=messageId or str(uuid4()),
            role=role,
            parts=[TextPart(text=text)],
            contextId=contextId,
            kind=kind,
            metadata=metadata or {},
            taskId=taskId,
            referenceTaskIds=None
        )

>>>>>>> 96465cbb

class TaskState(str, Enum):
    QUEUED = "queued"
    SUBMITTED = "submitted"
    WORKING = "working"
    COMPLETED = "completed"
    FAILED = "failed"

<<<<<<< HEAD
    queued = QUEUED
    submitted = SUBMITTED
    working = WORKING
    completed = COMPLETED
    failed = FAILED

=======
>>>>>>> 96465cbb


class TaskStatus(BaseModel):
    state: TaskState


class TaskStatusUpdateEvent(BaseModel):
    contextId: str
    taskId: str
    status: TaskStatus
    final: bool = False


class TaskArtifactUpdateEvent(BaseModel):
    contextId: str
    taskId: str
<<<<<<< HEAD
    artifact: dict[str, _t.Any] | None = None
=======
    artifact: Artifact | None = None # Updated type hint
>>>>>>> 96465cbb
    final: bool = False


class Task(BaseModel):
    id: str
    contextId: str | None = None
    status: TaskStatus | None = None
<<<<<<< HEAD
    message: Message | None = None # DEPRECATED: Use parts instead.
=======
    message: Message | None = None
>>>>>>> 96465cbb
    metadata: dict[str, _t.Any] | None = None


class Artifact(BaseModel):
    id: str
    name: str | None = None
    description: str | None = None
    parts: list[Part] = Field(default_factory=list)
    metadata: dict[str, _t.Any] | None = None


class ToolCall(_pyd.BaseModel):
    """Represents a tool call request."""

    call_id: str
<<<<<<< HEAD
    name: str
    arguments: dict[str, _t.Any]


class ToolCallResult(_pyd.BaseModel):
    """Represents the result of a tool call."""

    call_id: str
    success: bool
    output: _t.Any = None
    error: str | None = None


class ToolUsePart(_pyd.BaseModel):
    """Represents a tool use (call and/or result) segment within message parts."""

    kind: _t.Literal["tool-use"] = "tool-use"
    """Part type - tool-use for ToolUseParts"""

    type: _t.Literal["call", "result"] = "call"
    """Whether this is a tool call or tool result"""

    id: str
    """Unique identifier for the tool use"""

=======
>>>>>>> 96465cbb
    name: str
    arguments: dict[str, _t.Any]


class ToolCallResult(_pyd.BaseModel):
    """Represents the result of a tool call."""

    call_id: str
    success: bool
    output: _t.Any = None
    error: str | None = None


# =============================================================================
# Internal events and control types
# =============================================================================


class EventType(str, Enum):
    """Types of events for EventStep."""

    # Standard event types
    TASK_STATUS_UPDATE = "task_status_update"
    TASK_ARTIFACT_UPDATE = "task_artifact_update"

    TASK_START = "task_start"
    TASK_END = "task_end"
    THINK = "think"
    TOOL_CALL_START = "tool_call_start"
    TOOL_CALL_END = "tool_call_end"
    TURN_START = "turn_start"
    TURN_END = "turn_end"
    ERROR = "error"


class RunEvent(BaseModel):
    """Internal event type for non-A2A events."""

    event_type: str
    data: dict[str, _t.Any]
    metadata: dict[str, _t.Any] = Field(default_factory=dict)
    timestamp: datetime = Field(default_factory=datetime.now)


# Union type for all events
Event = TaskStatusUpdateEvent | TaskArtifactUpdateEvent | RunEvent


# =============================================================================
# Control and Runner Types for Bidirectional Mailbox
# =============================================================================


class ControlSignal(str, Enum):
    """Control signals that can be sent through mailbox."""

    PAUSE = "pause"
    RESUME = "resume"
    CANCEL = "cancel"
    RESET = "reset"
    STOP = "stop"


class RunnerControl(BaseModel):
    """Control message for runner/agent management."""

    signal: ControlSignal
    metadata: dict[str, _t.Any] = Field(default_factory=dict)
    timestamp: datetime = Field(default_factory=datetime.now)


class RunnerInput(BaseModel):
    """Enhanced input for agents through bidirectional mailbox."""

    message: Message | None = None
    control: RunnerControl | None = None
    metadata: dict[str, _t.Any] = Field(default_factory=dict)
    timestamp: datetime = Field(default_factory=datetime.now)

    @classmethod
    def from_message(cls, message: Message) -> RunnerInput:
        """Create RunnerInput from a message."""
        return cls(message=message)

    @classmethod
    def from_control(cls, signal: ControlSignal, metadata: dict[str, _t.Any] | None = None) -> RunnerInput:
        """Create RunnerInput from a control signal."""
        control = RunnerControl(signal=signal, metadata=metadata or {})
        return cls(control=control)


# =============================================================================
# Agent Types (from base.py)
# =============================================================================


class AgentRunInput(_pyd.BaseModel):
    """Input for agent execution."""

    model_config = ConfigDict(arbitrary_types_allowed=True)

    id: str | int | None = None
    message: Message
    metadata: dict[str, _t.Any] | None = None
<<<<<<< HEAD
    """Additional metadata about the tool call or result"""


# Union type for message parts
Part = TextPart | DataPart | FilePart | ToolUsePart


# =============================================================================
# Internal events and control types
# =============================================================================


class EventType(str, Enum):
    """Types of events for EventStep."""

    # A2A Events
    TASK_STATUS_UPDATE = "task_status_update"
    TASK_ARTIFACT_UPDATE = "task_artifact_update"

    TASK_START = "task_start"
    TASK_END = "task_end"
    THINK = "think"
    TOOL_CALL_START = "tool_call_start"
    TOOL_CALL_END = "tool_call_end"
    TURN_START = "turn_start"
    TURN_END = "turn_end"
    ERROR = "error"


class RunEvent(BaseModel):
    """Internal event type for non-A2A events."""

    event_type: str
    data: dict[str, _t.Any]
    metadata: dict[str, _t.Any] = Field(default_factory=dict)
    timestamp: datetime = Field(default_factory=datetime.now)


# Union type for all events
Event = TaskStatusUpdateEvent | TaskArtifactUpdateEvent | RunEvent


# =============================================================================
# Control and Runner Types for Bidirectional Mailbox
# =============================================================================


class ControlSignal(str, Enum):
    """Control signals that can be sent through mailbox."""

    PAUSE = "pause"
    RESUME = "resume"
    CANCEL = "cancel"
    RESET = "reset"
    STOP = "stop"


class RunnerControl(BaseModel):
    """Control message for runner/agent management."""

    signal: ControlSignal
    metadata: dict[str, _t.Any] = Field(default_factory=dict)
    timestamp: datetime = Field(default_factory=datetime.now)


class RunnerInput(BaseModel):
    """Enhanced input for agents through bidirectional mailbox."""

    message: Message | None = None
    control: RunnerControl | None = None
    metadata: dict[str, _t.Any] = Field(default_factory=dict)
    timestamp: datetime = Field(default_factory=datetime.now)

    @classmethod
    def from_message(cls, message: Message) -> RunnerInput:
        """Create RunnerInput from a message."""
        return cls(message=message)

    @classmethod
    def from_control(cls, signal: ControlSignal, metadata: dict[str, _t.Any] | None = None) -> RunnerInput:
        """Create RunnerInput from a control signal."""
        control = RunnerControl(signal=signal, metadata=metadata or {})
        return cls(control=control)


# =============================================================================
# Agent Types (from base.py) - Updated for A2A compatibility
# =============================================================================

# DEPRECATED: Use codin.actor.types.ActorRunInput instead.
# This definition is kept for backward compatibility during transition
# for any modules that might still directly import it.
class AgentRunInput(_pyd.BaseModel):
    """Input for agent execution.

    DEPRECATED: New agent implementations should use `ActorRunInput`
    from `codin.actor.types` for compatibility with the actor system.
    """

    model_config = ConfigDict(arbitrary_types_allowed=True)

    id: str | int | None = None
    message: Message # Main message payload for the agent
    metadata: dict[str, _t.Any] | None = None # Additional metadata
    options: dict[str, _t.Any] | None = None # Configuration options for the run
    session_id: str | None = None # Session identifier
    task_id: str | None = None  # Optional task ID for continuing existing task


# DEPRECATED: Use codin.actor.types.ActorRunOutput instead.
# This definition is kept for backward compatibility during transition.
# ActorRunOutput is 'Any', so results from BaseAgent (e.g. Message objects)
# are compatible.
class AgentRunOutput(_pyd.BaseModel):
    """Output from agent execution.

    DEPRECATED: New agent implementations should yield outputs compatible with
    `ActorRunOutput` from `codin.actor.types` (which is currently `Any`).
    The `BaseAgent` now yields `Message` objects or dictionaries directly,
    which are compatible with `ActorRunOutput = Any`.
    """

    model_config = ConfigDict(arbitrary_types_allowed=True)

    id: str | int | None = None # ID of the step or output item
    result: Task | Message | Event # The actual result data
    metadata: dict[str, _t.Any] | None = None # Additional metadata about the output
=======
    options: dict[str, _t.Any] | None = None
    session_id: str | None = None
    task_id: str | None = None  # Optional task ID for continuing existing task


class AgentRunOutput(_pyd.BaseModel):
    """Output from agent execution."""

    model_config = ConfigDict(arbitrary_types_allowed=True)

    id: str | int | None = None
    result: Task | Message | Event
    metadata: dict[str, _t.Any] | None = None
>>>>>>> 96465cbb


class RunConfig(BaseModel):
    """Budget constraints and agent configuration."""

    turn_budget: int | None = None  # Maximum planning turns
    token_budget: int | None = None  # Maximum tokens
    cost_budget: float | None = None  # Maximum cost
    time_budget: float | None = None  # Maximum execution time in seconds
    deadline: datetime | None = None  # Absolute deadline

    def is_budget_exceeded(self, metrics: Metrics, elapsed_time: float) -> tuple[bool, str]:
        """Check if any budget constraints are exceeded."""
        if self.turn_budget and metrics.iterations >= self.turn_budget:
            return True, f"Turn budget exceeded: {metrics.iterations} >= {self.turn_budget}"

        if self.token_budget and metrics.tokens_used >= self.token_budget:
            return True, f"Token budget exceeded: {metrics.tokens_used} >= {self.token_budget}"

        if self.cost_budget and metrics.cost_used >= self.cost_budget:
            return True, f"Cost budget exceeded: {metrics.cost_used} >= {self.cost_budget}"

        if self.time_budget and elapsed_time >= self.time_budget:
            return True, f"Time budget exceeded: {elapsed_time:.1f}s >= {self.time_budget}s"

        if self.deadline and datetime.now() >= self.deadline:
            return True, f"Deadline exceeded: {datetime.now()} >= {self.deadline}"

        return False, ""


class Metrics(BaseModel):
    """Performance and usage metrics."""

    iterations: int = 0
    input_token_used: int = 0
    output_token_used: int = 0
    cost_used: float = 0.0
    time_used: float = 0.0
    tool_calls: int = 0
    llm_calls: int = 0
    errors: int = 0

    # Computed properties for backward compatibility
    @property
    def tokens_used(self) -> int:
        """Total tokens used (input + output)."""
        return self.input_token_used + self.output_token_used

    @property
    def elapsed_seconds(self) -> float:
        """Alias for time_used."""
        return self.time_used

    @property
    def tool_calls_made(self) -> int:
        """Alias for tool_calls."""
        return self.tool_calls

    @property
    def errors_encountered(self) -> int:
        """Alias for errors."""
        return self.errors

    def add_tokens(self, input_tokens: int, output_tokens: int, cost: float = 0.0) -> None:
        """Add token usage to metrics."""
        self.input_token_used += input_tokens
        self.output_token_used += output_tokens
        self.cost_used += cost

    def increment_tool_calls(self) -> None:
        """Increment tool call counter."""
        self.tool_calls += 1

    def increment_llm_calls(self) -> None:
        """Increment LLM call counter."""
        self.llm_calls += 1

    def increment_errors(self) -> None:
        """Increment error counter."""
        self.errors += 1


# =============================================================================
# Internal - Planner.next(State) -> Steps
# =============================================================================


class State(BaseModel):
    """Comprehensive state containing all context for planning and execution."""

    model_config = ConfigDict(arbitrary_types_allowed=True, populate_by_name=True)

    ## Static members that are set once and never change duration the task
    session_id: str
    agent_id: str = ""
    config: RunConfig = Field(default_factory=RunConfig)
    model_config_dict: dict[str, _t.Any] = Field(default_factory=dict, alias="model_config")
    tools: list[Tool] = Field(default_factory=list)  # Tool objects from base.py
    created_at: datetime = Field(default_factory=datetime.now)

    ## Dynamic updated members

<<<<<<< HEAD
    # Current task (A2A compatible)
=======
    # Current task definition
>>>>>>> 96465cbb
    task: Task | None = None
    parent_task_id: str | None = None
    iteration: int = 0
    turn_count: int = 0  # Track number of planning turns

    # Memory references (readonly)
    pending: list[Message] = Field(default_factory=list)
    history: list[Message] = Field(default_factory=list)
    artifact_ref: ArtifactService | None = None  # Readonly reference
    metadata: dict[str, _t.Any] = Field(default_factory=dict)

    # Performance metrics
    metrics: Metrics = Field(default_factory=Metrics)

    # Last tool results for context
    last_tool_results: list[_t.Any] = Field(default_factory=list)

    # Task list for structured planning (matches code_agent.py format)
    task_list: dict[str, list[str]] = Field(default_factory=lambda: {"completed": [], "pending": []})


class StepType(Enum):
    """Types of steps a planner can emit."""

<<<<<<< HEAD
    MESSAGE = "message"  # A2A Message (streaming or non-streaming)
    EVENT = "event"  # A2A Event + internal events
=======
    MESSAGE = "message"  # Message step (streaming or non-streaming)
    EVENT = "event"  # Event step (standard and internal events)
>>>>>>> 96465cbb
    TOOL_CALL = "tool_call"  # Tool execution
    THINK = "think"  # Internal reasoning
    FINISH = "finish"  # Task completion
    ERROR = "error"  # Error step


class Step(BaseModel):
    """Enhanced base class for all planner steps - supports both Message and Event content."""

    model_config = ConfigDict(arbitrary_types_allowed=True)

    step_id: str
    step_type: StepType
    created_at: datetime = Field(default_factory=datetime.now)
    metadata: dict[str, _t.Any] = Field(default_factory=dict)

    # Content fields - can contain multiple types
    message: Message | None = None  # A2A Message content
    event: Event | None = None  # A2A Event or Internal Event content
    tool_call: ToolUsePart | ToolCall | None = None
    tool_call_result: ToolUsePart | ToolCallResult | None = None
    thinking: str | None = None  # Internal reasoning

    # ------------------------------------------------------------------
    # Content helpers
    # ------------------------------------------------------------------

    def has_message_content(self) -> bool:
        """Return True if this step contains message content."""
        return self.message is not None or getattr(self, "final_message", None) is not None

    def has_event_content(self) -> bool:
        """Return True if this step contains an event."""
        return self.event is not None

    def has_tool_content(self) -> bool:
        """Return True if this step relates to tool usage."""
        if isinstance(self, ToolCallStep):
            return self.tool_call is not None or self.tool_call_result is not None
        if getattr(self, "tool_call", None) is not None or getattr(self, "tool_call_result", None) is not None:
            return True
        if self.message:
            return any(getattr(p, "kind", None) == "tool-use" for p in self.message.parts)
        return False

    def get_content_types(self) -> list[str]:
        """Return a list of content types present on this step."""
        types: list[str] = []
        if self.has_message_content():
            types.append("message")
        if self.has_event_content():
            types.append("event")
        if self.thinking:
            types.append("thinking")
        if self.has_tool_content():
            if "tool" not in types:
                types.append("tool")
        return types

    def is_a2a_event(self) -> bool:
<<<<<<< HEAD
        """Return True if the event is an A2A event."""
=======
        """Return True if the event is a standard event type."""
>>>>>>> 96465cbb
        return isinstance(self.event, TaskStatusUpdateEvent | TaskArtifactUpdateEvent)

    def is_internal_event(self) -> bool:
        """Return True if the event is an internal RunEvent."""
        return isinstance(self.event, RunEvent)


class MessageStep(Step):
<<<<<<< HEAD
    """A2A compatible message step with enhanced support for mixed content."""
=======
    """Standard message step with enhanced support for mixed content."""
>>>>>>> 96465cbb

    is_streaming: bool = False
    message_stream: _t.AsyncIterator[str] | None = None
    step_type: StepType = StepType.MESSAGE

    def __post_init__(self):
        if self.message is None and self.message_stream is None:
            raise ValueError("message or message_stream is required for MessageStep")

<<<<<<< HEAD
    async def stream_content(self) -> _t.AsyncGenerator[str, None]: # Added None for send type
=======
    async def stream_content(self) -> _t.AsyncGenerator[str]:
>>>>>>> 96465cbb
        """Stream message content if ``is_streaming`` is True."""
        if self.message_stream is not None:
            async for chunk in self.message_stream:
                yield chunk
            return

        if not self.is_streaming or not self.message:
            return

        for part in self.message.parts:
            if hasattr(part, "text"):
                text = part.text
                chunk_size = 50
                for i in range(0, len(text), chunk_size):
                    yield text[i : i + chunk_size]


class ToolCallStep(Step):
    """Step for executing a tool call with enhanced result handling."""

    step_type: StepType = StepType.TOOL_CALL
<<<<<<< HEAD
    tool_call: ToolUsePart | None = None # Must be ToolUsePart type='call'
    tool_call_result: ToolUsePart | None = None # Must be ToolUsePart type='result'
=======
    tool_call: ToolUsePart | None = None
    tool_call_result: ToolUsePart | None = None
>>>>>>> 96465cbb
    success: bool = True

    @model_validator(mode="before")
    @classmethod
    def _convert_calls(cls, data: dict[str, _t.Any]) -> dict[str, _t.Any]:
        call = data.get("tool_call")
<<<<<<< HEAD
        if isinstance(call, ToolCall): # If old ToolCall type is passed
=======
        if isinstance(call, ToolCall):
>>>>>>> 96465cbb
            data["tool_call"] = ToolUsePart(
                type="call",
                id=call.call_id,
                name=call.name,
                input=call.arguments,
            )
        result = data.get("tool_call_result")
<<<<<<< HEAD
        if isinstance(result, ToolCallResult): # If old ToolCallResult type is passed
            data["tool_call_result"] = ToolUsePart(
                type="result",
                id=result.call_id,
                name=call.name if isinstance(call, ToolCall) else (data.get("tool_call").name if data.get("tool_call") else ""), # type: ignore
=======
        if isinstance(result, ToolCallResult):
            data["tool_call_result"] = ToolUsePart(
                type="result",
                id=result.call_id,
                name=call.name if call else "",
>>>>>>> 96465cbb
                output=result.output,
                metadata={"error": result.error} if result.error else None,
            )
        return data

    def model_post_init(self, __context: _t.Any) -> None:
        if self.tool_call is None:
            raise ValueError("tool_call (ToolUsePart type='call') is required for ToolCallStep")
<<<<<<< HEAD
        if not isinstance(self.tool_call, ToolUsePart) or self.tool_call.type != "call": # type: ignore
=======
        if self.tool_call.type != "call":
>>>>>>> 96465cbb
            raise ValueError("ToolCallStep.tool_call must be a ToolUsePart with type='call'")

    def add_result(self, result: ToolCallResult) -> None:
        """Attach a ToolCallResult to this step and update success."""
<<<<<<< HEAD
        # Ensure tool_call is not None and has a name before accessing it.
        tool_name = self.tool_call.name if self.tool_call and isinstance(self.tool_call, ToolUsePart) else ""
        self.tool_call_result = ToolUsePart(
            type="result",
            id=result.call_id,
            name=tool_name,
=======
        self.tool_call_result = ToolUsePart(
            type="result",
            id=result.call_id,
            name=self.tool_call.name if self.tool_call else "",
>>>>>>> 96465cbb
            output=result.output,
            metadata={"error": result.error} if result.error else None,
        )
        self.success = result.success

    def to_message_parts(self) -> tuple[ToolUsePart, ToolUsePart | None]:
        """Return tool call and result parts for message conversion."""
<<<<<<< HEAD
        if not self.tool_call: # Should not happen due to model_post_init
             raise ValueError("ToolCallStep.tool_call cannot be None when calling to_message_parts")
=======
>>>>>>> 96465cbb
        return self.tool_call, self.tool_call_result


class EventStep(Step):
<<<<<<< HEAD
    """Step for handling A2A events with enhanced content support."""
=======
    """Step for handling standard events with enhanced content support."""
>>>>>>> 96465cbb

    step_type: StepType = StepType.EVENT

    def model_post_init(self, __context: _t.Any) -> None:
        if self.event is None:
            raise ValueError("event is required for EventStep")


class ThinkStep(Step):
    """Step for internal agent thinking/reasoning."""

    step_type: StepType = StepType.THINK

    def model_post_init(self, __context: _t.Any) -> None:
        if self.thinking is None:
<<<<<<< HEAD
            self.thinking = "" # Default to empty string if not provided
=======
            self.thinking = ""
>>>>>>> 96465cbb


class FinishStep(Step):
    """Step indicating task completion with enhanced content support."""

    step_type: StepType = StepType.FINISH
    final_message: Message | None = None
    reason: str | None = None
    success: bool = True
<<<<<<< HEAD
    task: Task | None = None # Optional task snapshot at finish
=======
    task: Task | None = None
>>>>>>> 96465cbb

    def model_post_init(self, __context: _t.Any) -> None:
        if self.reason is None:
            self.reason = "Task completed"
        # Only create a message if none is provided and we have a reason
        if self.message is None and self.final_message is None and self.reason:
            # Create a simple message for the finish step
            msg = Message(
                messageId=f"finish-{self.step_id}",
                role=Role.agent,
                parts=[TextPart(text=self.reason)],
<<<<<<< HEAD
                contextId=None, # Context ID might be set by the agent later
                kind="message",
            )
            # self.message = msg # Step.message is already available.
            self.final_message = msg


class ErrorStep(Step):
    """Step emitted when planning fails or an unrecoverable error occurs."""

    step_type: StepType = StepType.ERROR
    error: str | None = None # Description of the error
    original_step_id: str | None = None # If error occurred processing a specific step
=======
                contextId=None,
                kind="message",
            )
            self.message = msg
            self.final_message = msg

    def create_completion_event(self, task_id: str, context_id: str) -> TaskStatusUpdateEvent:
        """Create a task completion event."""
        completion_status = TaskStatus(
            state=TaskState.completed, message=self.message, timestamp=datetime.now().isoformat()
        )
        return TaskStatusUpdateEvent(
            contextId=context_id, taskId=task_id, status=completion_status, final=True, metadata=self.metadata
        )

class ErrorStep(Step):
    """Step emitted when planning fails."""

    step_type: StepType = StepType.ERROR
    error: str | None = None

# After all model definitions, explicitly update forward references
# This helps Pydantic resolve types that were defined using string literals (forward references)
# especially for types imported under TYPE_CHECKING.

# Import the specific types needed for model_rebuild's namespace if they are not already available
# at runtime at this point in the module execution.
# For 'Tool' and 'ArtifactService' in 'State' and 'Artifact':
from ..tool.base import Tool
from ..artifact.base import ArtifactService

State.model_rebuild(_types_namespace=dict(Tool=Tool, ArtifactService=ArtifactService))
Artifact.model_rebuild(_types_namespace=dict(Part=Part)) # Part is defined in this file
TaskArtifactUpdateEvent.model_rebuild(_types_namespace=dict(Artifact=Artifact)) # Artifact is defined in this file
Message.model_rebuild(_types_namespace=dict(Part=Part, ToolCall=ToolCall, ToolUsePart=ToolUsePart, ToolCallResult=ToolCallResult)) # All defined in file or imported
Step.model_rebuild(_types_namespace=dict(Message=Message, Event=Event, ToolUsePart=ToolUsePart, ToolCall=ToolCall, ToolCallResult=ToolCallResult)) # All defined in file or imported
>>>>>>> 96465cbb
<|MERGE_RESOLUTION|>--- conflicted
+++ resolved
@@ -19,11 +19,7 @@
 
 
 __all__ = [
-<<<<<<< HEAD
     # Core types (A2A compatible)
-=======
-    # Core data types
->>>>>>> 96465cbb
     "Task",
     "Message",
     "Role",
@@ -44,13 +40,6 @@
     "RunnerControl",
     "RunnerInput",
     # Agent types
-<<<<<<< HEAD
-    "AgentRunInput", # Deprecated, see definition
-    "AgentRunOutput", # Deprecated, see definition
-=======
-    "AgentRunInput",
-    "AgentRunOutput",
->>>>>>> 96465cbb
     "RunConfig",
     "Metrics",
     "State",
@@ -95,38 +84,6 @@
     metadata: dict[str, _t.Any] | None = None
 
 
-<<<<<<< HEAD
-=======
-class ToolUsePart(_pyd.BaseModel):
-    """Represents a tool use (call and/or result) segment within message parts."""
-
-    kind: _t.Literal["tool-use"] = "tool-use"
-    """Part type - tool-use for ToolUseParts"""
-
-    type: _t.Literal["call", "result"] = "call"
-    """Whether this is a tool call or tool result"""
-
-    id: str
-    """Unique identifier for the tool use"""
-
-    name: str
-    """Name of the tool being called"""
-
-    input: dict[str, _t.Any] | None = None
-    """Tool input/arguments (for calls)"""
-
-    output: _t.Any | None = None
-    """Tool output/result (for results)"""
-
-    metadata: dict[str, _t.Any] | None = None
-    """Additional metadata about the tool call or result"""
-
-
-# Union type for message parts - defined early so Message can use it.
-Part = TextPart | DataPart | FilePart | ToolUsePart
-
-
->>>>>>> 96465cbb
 class Message(BaseModel):
     messageId: str = Field(default_factory=lambda: str(uuid4()))
     role: Role
@@ -170,41 +127,6 @@
             )
         )
 
-<<<<<<< HEAD
-=======
-    def get_text_content(self, separator: str = "\n") -> str:
-        """Extracts and concatenates text from all TextParts in the message."""
-        text_parts_content: list[str] = []
-        for part in self.parts:
-            if isinstance(part, TextPart):
-                text_parts_content.append(part.text)
-        return separator.join(text_parts_content)
-
-    @classmethod
-    def from_text(
-        cls,
-        text: str,
-        role: Role,
-        contextId: str | None = None,
-        taskId: str | None = None,
-        messageId: str | None = None,
-        metadata: dict[str, _t.Any] | None = None,
-        kind: str = "message"
-    ) -> Message:
-        """Creates a Message instance with a single TextPart."""
-        return cls(
-            messageId=messageId or str(uuid4()),
-            role=role,
-            parts=[TextPart(text=text)],
-            contextId=contextId,
-            kind=kind,
-            metadata=metadata or {},
-            taskId=taskId,
-            referenceTaskIds=None
-        )
-
->>>>>>> 96465cbb
-
 class TaskState(str, Enum):
     QUEUED = "queued"
     SUBMITTED = "submitted"
@@ -212,36 +134,17 @@
     COMPLETED = "completed"
     FAILED = "failed"
 
-<<<<<<< HEAD
-    queued = QUEUED
-    submitted = SUBMITTED
-    working = WORKING
-    completed = COMPLETED
-    failed = FAILED
-
-=======
->>>>>>> 96465cbb
-
-
-class TaskStatus(BaseModel):
-    state: TaskState
-
-
 class TaskStatusUpdateEvent(BaseModel):
     contextId: str
     taskId: str
-    status: TaskStatus
+    state: TaskState
     final: bool = False
 
 
 class TaskArtifactUpdateEvent(BaseModel):
     contextId: str
     taskId: str
-<<<<<<< HEAD
-    artifact: dict[str, _t.Any] | None = None
-=======
     artifact: Artifact | None = None # Updated type hint
->>>>>>> 96465cbb
     final: bool = False
 
 
@@ -249,11 +152,7 @@
     id: str
     contextId: str | None = None
     status: TaskStatus | None = None
-<<<<<<< HEAD
-    message: Message | None = None # DEPRECATED: Use parts instead.
-=======
     message: Message | None = None
->>>>>>> 96465cbb
     metadata: dict[str, _t.Any] | None = None
 
 
@@ -269,7 +168,6 @@
     """Represents a tool call request."""
 
     call_id: str
-<<<<<<< HEAD
     name: str
     arguments: dict[str, _t.Any]
 
@@ -295,8 +193,6 @@
     id: str
     """Unique identifier for the tool use"""
 
-=======
->>>>>>> 96465cbb
     name: str
     arguments: dict[str, _t.Any]
 
@@ -401,7 +297,6 @@
     id: str | int | None = None
     message: Message
     metadata: dict[str, _t.Any] | None = None
-<<<<<<< HEAD
     """Additional metadata about the tool call or result"""
 
 
@@ -529,22 +424,6 @@
     id: str | int | None = None # ID of the step or output item
     result: Task | Message | Event # The actual result data
     metadata: dict[str, _t.Any] | None = None # Additional metadata about the output
-=======
-    options: dict[str, _t.Any] | None = None
-    session_id: str | None = None
-    task_id: str | None = None  # Optional task ID for continuing existing task
-
-
-class AgentRunOutput(_pyd.BaseModel):
-    """Output from agent execution."""
-
-    model_config = ConfigDict(arbitrary_types_allowed=True)
-
-    id: str | int | None = None
-    result: Task | Message | Event
-    metadata: dict[str, _t.Any] | None = None
->>>>>>> 96465cbb
-
 
 class RunConfig(BaseModel):
     """Budget constraints and agent configuration."""
@@ -647,11 +526,7 @@
 
     ## Dynamic updated members
 
-<<<<<<< HEAD
     # Current task (A2A compatible)
-=======
-    # Current task definition
->>>>>>> 96465cbb
     task: Task | None = None
     parent_task_id: str | None = None
     iteration: int = 0
@@ -676,13 +551,8 @@
 class StepType(Enum):
     """Types of steps a planner can emit."""
 
-<<<<<<< HEAD
     MESSAGE = "message"  # A2A Message (streaming or non-streaming)
     EVENT = "event"  # A2A Event + internal events
-=======
-    MESSAGE = "message"  # Message step (streaming or non-streaming)
-    EVENT = "event"  # Event step (standard and internal events)
->>>>>>> 96465cbb
     TOOL_CALL = "tool_call"  # Tool execution
     THINK = "think"  # Internal reasoning
     FINISH = "finish"  # Task completion
@@ -743,11 +613,7 @@
         return types
 
     def is_a2a_event(self) -> bool:
-<<<<<<< HEAD
         """Return True if the event is an A2A event."""
-=======
-        """Return True if the event is a standard event type."""
->>>>>>> 96465cbb
         return isinstance(self.event, TaskStatusUpdateEvent | TaskArtifactUpdateEvent)
 
     def is_internal_event(self) -> bool:
@@ -756,12 +622,8 @@
 
 
 class MessageStep(Step):
-<<<<<<< HEAD
     """A2A compatible message step with enhanced support for mixed content."""
-=======
-    """Standard message step with enhanced support for mixed content."""
->>>>>>> 96465cbb
-
+    
     is_streaming: bool = False
     message_stream: _t.AsyncIterator[str] | None = None
     step_type: StepType = StepType.MESSAGE
@@ -770,11 +632,7 @@
         if self.message is None and self.message_stream is None:
             raise ValueError("message or message_stream is required for MessageStep")
 
-<<<<<<< HEAD
     async def stream_content(self) -> _t.AsyncGenerator[str, None]: # Added None for send type
-=======
-    async def stream_content(self) -> _t.AsyncGenerator[str]:
->>>>>>> 96465cbb
         """Stream message content if ``is_streaming`` is True."""
         if self.message_stream is not None:
             async for chunk in self.message_stream:
@@ -796,24 +654,15 @@
     """Step for executing a tool call with enhanced result handling."""
 
     step_type: StepType = StepType.TOOL_CALL
-<<<<<<< HEAD
     tool_call: ToolUsePart | None = None # Must be ToolUsePart type='call'
     tool_call_result: ToolUsePart | None = None # Must be ToolUsePart type='result'
-=======
-    tool_call: ToolUsePart | None = None
-    tool_call_result: ToolUsePart | None = None
->>>>>>> 96465cbb
     success: bool = True
 
     @model_validator(mode="before")
     @classmethod
     def _convert_calls(cls, data: dict[str, _t.Any]) -> dict[str, _t.Any]:
         call = data.get("tool_call")
-<<<<<<< HEAD
         if isinstance(call, ToolCall): # If old ToolCall type is passed
-=======
-        if isinstance(call, ToolCall):
->>>>>>> 96465cbb
             data["tool_call"] = ToolUsePart(
                 type="call",
                 id=call.call_id,
@@ -821,19 +670,11 @@
                 input=call.arguments,
             )
         result = data.get("tool_call_result")
-<<<<<<< HEAD
         if isinstance(result, ToolCallResult): # If old ToolCallResult type is passed
             data["tool_call_result"] = ToolUsePart(
                 type="result",
                 id=result.call_id,
                 name=call.name if isinstance(call, ToolCall) else (data.get("tool_call").name if data.get("tool_call") else ""), # type: ignore
-=======
-        if isinstance(result, ToolCallResult):
-            data["tool_call_result"] = ToolUsePart(
-                type="result",
-                id=result.call_id,
-                name=call.name if call else "",
->>>>>>> 96465cbb
                 output=result.output,
                 metadata={"error": result.error} if result.error else None,
             )
@@ -842,28 +683,17 @@
     def model_post_init(self, __context: _t.Any) -> None:
         if self.tool_call is None:
             raise ValueError("tool_call (ToolUsePart type='call') is required for ToolCallStep")
-<<<<<<< HEAD
         if not isinstance(self.tool_call, ToolUsePart) or self.tool_call.type != "call": # type: ignore
-=======
-        if self.tool_call.type != "call":
->>>>>>> 96465cbb
             raise ValueError("ToolCallStep.tool_call must be a ToolUsePart with type='call'")
 
     def add_result(self, result: ToolCallResult) -> None:
         """Attach a ToolCallResult to this step and update success."""
-<<<<<<< HEAD
         # Ensure tool_call is not None and has a name before accessing it.
         tool_name = self.tool_call.name if self.tool_call and isinstance(self.tool_call, ToolUsePart) else ""
         self.tool_call_result = ToolUsePart(
             type="result",
             id=result.call_id,
             name=tool_name,
-=======
-        self.tool_call_result = ToolUsePart(
-            type="result",
-            id=result.call_id,
-            name=self.tool_call.name if self.tool_call else "",
->>>>>>> 96465cbb
             output=result.output,
             metadata={"error": result.error} if result.error else None,
         )
@@ -871,20 +701,13 @@
 
     def to_message_parts(self) -> tuple[ToolUsePart, ToolUsePart | None]:
         """Return tool call and result parts for message conversion."""
-<<<<<<< HEAD
         if not self.tool_call: # Should not happen due to model_post_init
              raise ValueError("ToolCallStep.tool_call cannot be None when calling to_message_parts")
-=======
->>>>>>> 96465cbb
         return self.tool_call, self.tool_call_result
 
 
 class EventStep(Step):
-<<<<<<< HEAD
     """Step for handling A2A events with enhanced content support."""
-=======
-    """Step for handling standard events with enhanced content support."""
->>>>>>> 96465cbb
 
     step_type: StepType = StepType.EVENT
 
@@ -900,12 +723,7 @@
 
     def model_post_init(self, __context: _t.Any) -> None:
         if self.thinking is None:
-<<<<<<< HEAD
             self.thinking = "" # Default to empty string if not provided
-=======
-            self.thinking = ""
->>>>>>> 96465cbb
-
 
 class FinishStep(Step):
     """Step indicating task completion with enhanced content support."""
@@ -914,11 +732,7 @@
     final_message: Message | None = None
     reason: str | None = None
     success: bool = True
-<<<<<<< HEAD
     task: Task | None = None # Optional task snapshot at finish
-=======
-    task: Task | None = None
->>>>>>> 96465cbb
 
     def model_post_init(self, __context: _t.Any) -> None:
         if self.reason is None:
@@ -930,7 +744,6 @@
                 messageId=f"finish-{self.step_id}",
                 role=Role.agent,
                 parts=[TextPart(text=self.reason)],
-<<<<<<< HEAD
                 contextId=None, # Context ID might be set by the agent later
                 kind="message",
             )
@@ -944,41 +757,3 @@
     step_type: StepType = StepType.ERROR
     error: str | None = None # Description of the error
     original_step_id: str | None = None # If error occurred processing a specific step
-=======
-                contextId=None,
-                kind="message",
-            )
-            self.message = msg
-            self.final_message = msg
-
-    def create_completion_event(self, task_id: str, context_id: str) -> TaskStatusUpdateEvent:
-        """Create a task completion event."""
-        completion_status = TaskStatus(
-            state=TaskState.completed, message=self.message, timestamp=datetime.now().isoformat()
-        )
-        return TaskStatusUpdateEvent(
-            contextId=context_id, taskId=task_id, status=completion_status, final=True, metadata=self.metadata
-        )
-
-class ErrorStep(Step):
-    """Step emitted when planning fails."""
-
-    step_type: StepType = StepType.ERROR
-    error: str | None = None
-
-# After all model definitions, explicitly update forward references
-# This helps Pydantic resolve types that were defined using string literals (forward references)
-# especially for types imported under TYPE_CHECKING.
-
-# Import the specific types needed for model_rebuild's namespace if they are not already available
-# at runtime at this point in the module execution.
-# For 'Tool' and 'ArtifactService' in 'State' and 'Artifact':
-from ..tool.base import Tool
-from ..artifact.base import ArtifactService
-
-State.model_rebuild(_types_namespace=dict(Tool=Tool, ArtifactService=ArtifactService))
-Artifact.model_rebuild(_types_namespace=dict(Part=Part)) # Part is defined in this file
-TaskArtifactUpdateEvent.model_rebuild(_types_namespace=dict(Artifact=Artifact)) # Artifact is defined in this file
-Message.model_rebuild(_types_namespace=dict(Part=Part, ToolCall=ToolCall, ToolUsePart=ToolUsePart, ToolCallResult=ToolCallResult)) # All defined in file or imported
-Step.model_rebuild(_types_namespace=dict(Message=Message, Event=Event, ToolUsePart=ToolUsePart, ToolCall=ToolCall, ToolCallResult=ToolCallResult)) # All defined in file or imported
->>>>>>> 96465cbb
