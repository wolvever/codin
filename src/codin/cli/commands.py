"""CLI commands for codin.

This module defines the command-line interface for codin, providing codex-compatible
commands including interactive REPL mode, quiet mode, and comprehensive provider support.
"""

import asyncio
import os
import sys
from pathlib import Path

import click
from dotenv import load_dotenv

from codin.agent.types import Message, Role, TextPart

from ..agent.base import AgentRunInput
from ..agent.code_agent import CodeAgent
from ..config import (
    ApprovalMode,
    find_config_files,
    get_api_key,
    get_config,
    get_default_model_configs,
    load_agents_instructions,
)
from ..sandbox import LocalSandbox
from .repl import start_repl
from .utils import create_mcp_toolsets_from_config

__all__ = [
    "cli",
    "main",
]

# Load environment variables
load_dotenv()


def validate_provider(provider: str) -> str:
    """Validate and return provider name."""
    providers = get_default_model_configs()
    if provider not in providers:
        available = ", ".join(providers.keys())
        raise click.BadParameter(f"Unknown provider '{provider}'. Available: {available}")
    return provider


def validate_approval_mode(mode: str) -> ApprovalMode:
    """Validate and return approval mode."""
    try:
        return ApprovalMode(mode)
    except ValueError as err:
        available = ", ".join([m.value for m in ApprovalMode])
        raise click.BadParameter(f"Unknown approval mode '{mode}'. Available: {available}") from err


async def run_quiet_mode(
    prompt: str,
    *,
    approval_mode: ApprovalMode | None = None,
    verbose: bool = False,
    debug: bool = False,
    config_file: str | None = None,
) -> None:
    """Run in quiet mode (non-interactive)."""
    config = get_config(config_file)

    # Override with parameters
    if approval_mode:
        config.approval_mode = approval_mode

    try:
        # Create and initialize sandbox
        sandbox = LocalSandbox()
        await sandbox.up()

        if verbose:
            click.echo(f"[OK] Initialized sandbox: {type(sandbox).__name__}")

        toolsets = []
        # Create sandbox toolset (auto-generates tools from sandbox methods)
        from codin.tool.sandbox import SandboxToolset

        sandbox_toolset = SandboxToolset(sandbox)
        toolsets.append(sandbox_toolset)

        # Create toolsets from config
        toolsets.extend(create_mcp_toolsets_from_config(config_file))

        # Initialize all MCP toolsets (skip sandbox toolset - already initialized)
        for toolset in toolsets[:-1]:
            try:
                await toolset.up()
                if verbose:
                    click.echo(f"[OK] Initialized toolset: {toolset.name}")
            except Exception as e:
                click.echo(f"[WARN] Failed to initialize toolset {toolset.name}: {e}", err=True)

        # Create agent with initialized sandbox and toolsets
        agent = CodeAgent(
            name="Codin Assistant",
            description="AI coding assistant with tool-calling capabilities",
            llm_model=config.model,
            sandbox=sandbox,
            toolsets=toolsets,
            approval_mode=approval_mode or ApprovalMode.ALWAYS,
            debug=debug,
        )

        # Add debug event callback for quiet mode if debug is enabled
        if debug:

            async def debug_event_callback(event):
                if event.event_type == "debug_llm_response":
                    debug_info = event.data
                    print(f"🤖 LLM Response (Turn {debug_info['turn_count']}):")
                    print("-" * 60)
                    print(f"📄 Raw content length: {debug_info['raw_content_length']} characters")

                    thinking = debug_info.get("thinking")
                    if thinking:
                        print(f"💭 Thinking: {thinking}")
                    else:
                        print("💭 Thinking: None")

                    message = debug_info.get("message")
                    if message:
                        print(f"💬 Message: {message}")
                    else:
                        print("💬 Message: None")

                    print(f"🔄 Should continue: {debug_info['should_continue']}")

                    task_list = debug_info["task_list"]
                    print(
                        f"📋 Task list - Completed: {task_list['completed_count']}, "
                        f"Pending: {task_list['pending_count']}"
                    )

                    tool_calls = debug_info.get("tool_calls", [])
                    if tool_calls:
                        print(f"🔧 Tool calls: {len(tool_calls)}")
                        for i, tool_call in enumerate(tool_calls):
                            args_keys = tool_call.get("arguments_keys", [])
                            print(f"  {i + 1}. {tool_call['name']}({args_keys})")
                    else:
                        print("🔧 Tool calls: None")

                    print("-" * 60 + "\n")

            agent.add_event_callback(debug_event_callback)

        if verbose:
            click.echo(f"Using model: {config.model} (provider: {config.provider})")

        # Load project instructions
        instructions = load_agents_instructions()
        if instructions and verbose:
            click.echo("[DOCS] Loaded project instructions from codin_rules.md")

        # Create user message using a2a structure
        user_message_text = prompt
        if instructions:
            # Prepend instructions to the user message since a2a doesn't have a system role
            user_message_text = f"Project Instructions:\n{instructions}\n\nUser Request: {prompt}"

        user_message = Message(messageId="user-input", role=Role.user, parts=[TextPart(text=user_message_text)])

        # Run agent
        agent_input = AgentRunInput(message=user_message)

        if not config.quiet_mode:
            click.echo("Processing...")

        result = await agent.run(agent_input)

        # Extract and display response
        if hasattr(result.result, "parts"):
            # It's a Message
            text_parts = []
            for p in result.result.parts:
                # Handle Part objects that contain TextPart objects
                if hasattr(p, "root") and hasattr(p.root, "text"):
                    text_parts.append(p.root.text)
                # Handle direct TextPart objects
                elif hasattr(p, "text"):
                    text_parts.append(p.text)
            response_text = "\n".join(text_parts)
        else:
            # Fallback to string representation
            response_text = str(result.result)

        if not config.quiet_mode:
            click.echo("\n" + click.style("Result:", bold=True, fg="green"))

        click.echo(response_text)

    except Exception as e:
        click.echo(f"[ERROR] Error: {e}", err=True)
        if verbose:
            import traceback

            click.echo(traceback.format_exc(), err=True)
        sys.exit(1)


def format_tool_signature(tool) -> str:
    """Format a tool's signature like a Python function with arguments and datatypes."""
    try:
        tool_def = tool.to_tool_definition()
        if not hasattr(tool_def, "parameters") or not tool_def.parameters:
            return f"{tool.name}()"

        properties = tool_def.parameters.get("properties", {})
        required = tool_def.parameters.get("required", [])

        if not properties:
            return f"{tool.name}()"

        params = []
        for param_name, param_info in properties.items():
            # Handle different schema formats
            python_type = _extract_python_type(param_info)

            # Check if parameter is optional
            if param_name in required:
                param_str = f"{param_name}: {python_type}"
            else:
                param_str = f"{param_name}: {python_type} = None"

            params.append(param_str)

        return f"{tool.name}({', '.join(params)})"

    except Exception:
        # Fallback if we can't parse the schema
        return f"{tool.name}(...)"


def _extract_python_type(param_info: dict) -> str:
    """Extract Python type from JSON Schema parameter info."""
    # Handle anyOf (union types, often used for Optional)
    if "anyOf" in param_info:
        types = []
        for any_type in param_info["anyOf"]:
            if any_type.get("type") == "null":
                continue  # Skip null type, we'll handle optionality separately
            types.append(_extract_python_type(any_type))
        if len(types) == 1:
            return types[0]
        if len(types) > 1:
            return f"Union[{', '.join(types)}]"

    # Handle allOf (intersection types)
    if "allOf" in param_info:
        # For allOf, we'll just take the first non-null type
        for all_type in param_info["allOf"]:
            if all_type.get("type") != "null":
                return _extract_python_type(all_type)

    # Get the basic type
    param_type = param_info.get("type", "Any")

    # Map JSON Schema types to Python types
    type_mapping = {
        "string": "str",
        "integer": "int",
        "number": "float",
        "boolean": "bool",
        "array": "list",
        "object": "dict",
        "null": "None",
    }

    python_type = type_mapping.get(param_type, param_type)

    # Handle array types with items
    if param_type == "array" and "items" in param_info:
        item_type = _extract_python_type(param_info["items"])
        python_type = f"list[{item_type}]"

    # Handle object types with additional properties
    elif param_type == "object":
        if "additionalProperties" in param_info:
            if param_info["additionalProperties"] is True:
                python_type = "dict[str, Any]"
            elif isinstance(param_info["additionalProperties"], dict):
                value_type = _extract_python_type(param_info["additionalProperties"])
                python_type = f"dict[str, {value_type}]"
        elif "properties" in param_info:
            # This is a structured object, but for simplicity we'll call it dict
            python_type = "dict"

    return python_type


# --- CLI Command Groups ---


@click.group(invoke_without_command=True)
@click.option("--version", is_flag=True, help="Show version and exit")
@click.option(
    "--approval-mode",
    type=click.Choice([mode.value for mode in ApprovalMode]),
    envvar="CODIN_APPROVAL_MODE",
    help="Approval mode for agent actions",
)
@click.option("-q", "--quiet", is_flag=True, help="Run in quiet mode (single execution, no REPL)")
@click.option("-v", "--verbose", is_flag=True, help="Enable verbose output")
@click.option("--debug", is_flag=True, help="Enable debug mode (shows LLM requests and responses)")
@click.option("--config", "show_config", is_flag=True, help="Show configuration and exit")
@click.option(
    "--config-file",
    type=click.Path(exists=True, path_type=Path),
    help="Specify custom config file path",
)
@click.option("--tools", "show_tools", is_flag=True, help="Show available tools and exit")
@click.option("--providers", "show_providers", is_flag=True, help="Show available providers and exit")
@click.argument("prompt", required=False)
@click.pass_context
def cli(
    ctx: click.Context,
    version: bool,
    approval_mode: str | None,
    quiet: bool,
    verbose: bool,
    debug: bool,
    show_config: bool,
    config_file: Path | None,
    show_tools: bool,
    show_providers: bool,
    prompt: str | None,
) -> None:
    """Codin - AI-powered coding assistant with tool execution capabilities.

    \b
    USAGE MODES:
      Interactive:  codin                           # Start REPL session
      Interactive:  codin "Create a web scraper"    # Start REPL with initial prompt
      Quiet:        codin -q "Fix this bug"         # Single execution, no REPL

    \b
    UTILITY OPTIONS:
      --config      Show current configuration
      --tools       Show available tools
      --providers   Show available providers

    \b
    COMMON OPTIONS:
      --approval-mode MODE  Set approval policy (suggest, auto_edit, full_auto)
      -v, --verbose         Enable detailed output
      -q, --quiet           Single execution mode (no REPL)
      --config-file FILE    Use custom config file instead of defaults
      --debug               Enable debug mode (shows LLM requests and responses)

    \b
    ENVIRONMENT VARIABLES:
      Model & Provider:
        LLM_MODEL                        Default model name
        LLM_PROVIDER                     Default provider
        CODIN_APPROVAL_MODE              Default approval mode

      Behavior:
        CODIN_QUIET_MODE                 Enable quiet mode by default
        CODIN_RULE                       Enable codin_rules.md loading

    \b
    EXAMPLES:
      codin                                         # Interactive mode
      codin "Write a Python script to parse CSV"   # Interactive with initial prompt
      codin -q "create a function"                  # Quiet mode
      codin -v "help me debug this"                 # Verbose interactive
      codin --config                                # Show configuration
      codin --config-file ./my-config.yaml         # Use custom config file
      codin --tools                                 # Show available tools
    """
    if ctx.invoked_subcommand is not None:
        return

    # Handle utility flags first
    if version:
        from codin import version as codin_version

        click.echo(f"codin {codin_version}")
        return

    if show_config:
        # Import and call the config function logic
        show_config_info(config_file=config_file)
        return

    if show_tools:
        # Show available tools
        asyncio.run(show_tools_info(verbose=verbose, config_file=config_file))
        return

    if show_providers:
        show_providers_info()
        return

    # Parse approval mode
    approval_enum = None
    if approval_mode:
        approval_enum = validate_approval_mode(approval_mode)

    if quiet:
        # Quiet mode - single execution
        if not prompt:
            click.echo("Error: Prompt required in quiet mode. Use 'codin -q \"your prompt\"'")
            return

        asyncio.run(
            run_quiet_mode(
                prompt,
                approval_mode=approval_enum,
                verbose=verbose,
                debug=debug,
                config_file=config_file.as_posix() if config_file else None,
            )
        )
    else:
        # Interactive mode (REPL)
        asyncio.run(
            start_repl(
                initial_prompt=prompt,
                approval_mode=approval_enum,
                verbose=verbose,
                debug=debug,
                config_file=config_file.as_posix() if config_file else None,
            )
        )


def show_config_info(config_file: Path | None = None) -> None:
    """Show current configuration and settings."""
    config_obj = get_config(config_file)

    click.echo()
    click.echo(click.style("Codin Configuration", bold=True, fg="cyan"))
    click.echo("=" * 50)

    # Current settings
    click.echo(click.style("Current Settings:", bold=True))
    click.echo(f"  Model: {config_obj.model}")
    click.echo(f"  Provider: {config_obj.provider}")
    click.echo(f"  Approval Mode: {config_obj.approval_mode.value}")
    click.echo(f"  Project Docs: {'enabled' if config_obj.enable_rules else 'disabled'}")
    click.echo(f"  Debug: {config_obj.debug}")
    click.echo()

    # Provider information
    if config_file and config_file.stem in config_obj.model_configs:
        provider_config = config_obj.model_configs[config_file.stem]
        click.echo(click.style(f"Provider: {provider_config.name}", bold=True))
        click.echo(f"  Base URL: {provider_config.base_url}")
        click.echo(f"  Environment Variable: {provider_config.env_key}")
        api_key_status = "🟢 SET" if get_api_key(config_file.stem) else "🔴 NOT SET"
        click.echo(f"  API Key: {api_key_status}")
        if provider_config.models:
            click.echo(f"  Supported Models: {', '.join(provider_config.models[:5])}")
            if len(provider_config.models) > 5:
                click.echo(f"    ...and {len(provider_config.models) - 5} more")
    elif not config_file:
        # All providers
        click.echo(click.style("Available Providers:", bold=True))
        for name, provider_config in config_obj.model_configs.items():
            status_icon = "🟢" if get_api_key(name) else "🔴"
            click.echo(f"  {status_icon} {name:<12} {provider_config.name}")

    click.echo()

    # MCP servers information
    if config_obj.mcp_servers:
        click.echo(click.style("MCP Servers:", bold=True))
        for name, mcp_config in config_obj.mcp_servers.items():
            if mcp_config.url:
                # SSE server
                click.echo(f"  {name:<12} [SSE] {mcp_config.description}")
                click.echo(f"    URL: {mcp_config.url}")
            else:
                # Stdio server
                click.echo(f"  {name:<12} [STDIO] {mcp_config.description}")
                click.echo(f"    Command: {mcp_config.command}")
                if mcp_config.args:
                    click.echo(f"    Args: {' '.join(mcp_config.args)}")
                if mcp_config.env:
                    click.echo(f"    Environment: {', '.join(f'{k}={v}' for k, v in mcp_config.env.items())}")
        click.echo()
    else:
        click.echo(click.style("MCP Servers:", bold=True))
        click.echo("  No MCP servers configured")
        click.echo()

    # Configuration files
    config_dir = Path.home() / ".codin"
    click.echo(click.style("Configuration:", bold=True))
    click.echo(f"  Config directory: {config_dir}")

    # Show which config files exist (using the same logic as config loading)
    config_files = find_config_files(config_file)

    if config_files:
        click.echo(f"  Config files: {', '.join(str(f) for f in config_files)}")
    else:
        click.echo("  Config files: None found")

    # codin_rules.md files
    agents_instructions = load_agents_instructions()
    if agents_instructions:
        click.echo("  codin_rules.md: Found and loaded")
    else:
        click.echo("  codin_rules.md: Not found")

    click.echo()


def show_providers_info() -> None:
    """List all available LLM providers and their configuration status."""
    config_obj = get_config()

    click.echo()
    click.echo(click.style("Available Providers", bold=True, fg="cyan"))
    click.echo("=" * 50)

    for name, provider_config in config_obj.model_configs.items():
        api_key = get_api_key(name)
        status = click.style("🟢 CONFIGURED", fg="green") if api_key else click.style("🔴 NO API KEY", fg="red")

        click.echo()
        click.echo(click.style(f"{provider_config.name} ({name})", bold=True))
        click.echo(f"  Status: {status}")
        click.echo(f"  Base URL: {provider_config.base_url}")
        click.echo(f"  Environment Variable: {provider_config.env_key}")

        if provider_config.models:
            models_display = ", ".join(provider_config.models[:3])
            if len(provider_config.models) > 3:
                models_display += f" (+{len(provider_config.models) - 3} more)"
            click.echo(f"  Example Models: {models_display}")

    click.echo()


async def show_tools_info(verbose: bool = False, config_file: Path | None = None) -> None:
    """List available tools and their status."""
    from codin.sandbox import LocalSandbox

    from .utils import create_mcp_toolsets_from_config

    toolsets = []
    try:
        # Create and initialize sandbox
        sandbox = LocalSandbox()
        await sandbox.up()

        if verbose:
            click.echo(f"[OK] Initialized sandbox: {type(sandbox).__name__}")

        # Create sandbox toolset (auto-generates tools from sandbox methods)
        from codin.tool.sandbox import SandboxToolset

        sandbox_toolset = SandboxToolset(sandbox)
        await sandbox_toolset.up()

        # Create toolsets from config
        try:
            mcp_toolsets = create_mcp_toolsets_from_config(config_file.as_posix() if config_file else None)
        except Exception as e:
            click.echo(f"[ERROR] Failed to create toolsets: {e}", err=True)
            return

        toolsets.append(sandbox_toolset)
        toolsets.extend(mcp_toolsets)

        # Initialize all MCP toolsets
        for toolset in mcp_toolsets:
            try:
                await toolset.up()
                if verbose:
                    click.echo(f"[OK] Initialized toolset: {toolset.name}")
            except Exception as e:
                if verbose:
                    click.echo(f"[WARN] Failed to initialize toolset {toolset.name}: {e}", err=True)

        # Display tools
        click.echo()
        click.echo(click.style("Available Tools", bold=True, fg="cyan"))
        click.echo("=" * 50)

        for toolset in toolsets:
            click.echo()
            click.echo(click.style(f"Toolset: {toolset.name}", bold=True))

            if hasattr(toolset, "tools") and toolset.tools:
                for tool in toolset.tools:
                    if verbose:
                        signature = format_tool_signature(tool)
                        click.echo(f"  🔧 {signature}")
                        if hasattr(tool, "description") and tool.description:
                            click.echo(f"     {tool.description}")
                    else:
                        click.echo(f"  🔧 {tool.name}")
            else:
                click.echo("  No tools available")

        click.echo()

    except Exception as e:
        click.echo(f"[ERROR] Failed to initialize tools: {e}", err=True)
        if verbose:
            import traceback

            click.echo(traceback.format_exc(), err=True)
    finally:
        # Cleanup
        if toolsets:
            for toolset in toolsets:
                try:
                    await toolset.down()
                except Exception:
                    pass  # Ignore cleanup errors

        if "sandbox" in locals():
            try:
                await sandbox.down()
            except Exception:
                pass  # Ignore cleanup errors


@cli.command("debug-sandbox")
@click.option("--full-auto", is_flag=True, default=False, help="Use the default writable policy")
@click.option(
    "-s", "--sandbox-permission", "permissions", multiple=True, help="Specify sandbox permission (repeatable)"
)
@click.argument("command", nargs=-1, required=True)
def debug_sandbox_cmd(full_auto: bool, permissions: tuple[str, ...], command: tuple[str, ...]) -> None:
    """Run a command under the LocalSandbox with the given SandboxPolicy."""

    async def _run() -> None:
        from codin.sandbox import LocalSandbox, create_sandbox_policy

        policy = create_sandbox_policy(full_auto, list(permissions))
        sandbox = LocalSandbox()
        await sandbox.up()
        try:
            click.echo(f"Using policy: {policy}")
            result = await sandbox.run_cmd(list(command))
            if result.stdout:
                click.echo(result.stdout, nl=False)
            if result.stderr:
                click.echo(result.stderr, err=True, nl=False)
            click.echo(f"Exit code: {result.exit_code}")
        finally:
            await sandbox.down()

    asyncio.run(_run())


@cli.command("swe-benchmark")
<<<<<<< HEAD
@click.option(
    "--dataset",
    default="lite",
    help="Dataset name or path (use 'lite' for SWE-bench Lite)",
)
@click.option("--split", default="test", help="Dataset split")
@click.option("--predictions", "predictions_path", required=True, type=click.Path(exists=True), help="Path to predictions file")
=======
@click.option("--dataset", default="SWE-bench/SWE-bench_Lite", help="Dataset name or path")
@click.option("--split", default="test", help="Dataset split")
@click.option(
    "--predictions",
    "predictions_path",
    required=True,
    type=click.Path(exists=True),
    help="Path to predictions file",
)
>>>>>>> bd8694b7
@click.option("--instance-id", "instance_ids", multiple=True, help="Instance IDs to run")
@click.option("--run-id", default=None, help="Run identifier")
@click.option("--report-dir", default=".", type=click.Path(), help="Directory for reports")
@click.option("--max-workers", default=4, type=int, help="Maximum worker processes")
@click.option("--force-rebuild", is_flag=True, help="Force rebuild images")
@click.option("--cache-level", default="env", help="Image cache level")
@click.option("--clean", is_flag=True, help="Clean images above cache level")
@click.option("--open-file-limit", default=4096, type=int, help="Open file descriptor limit")
@click.option("--timeout", default=1800, type=int, help="Per-instance timeout in seconds")
@click.option("--namespace", default="swebench", help="Docker namespace")
@click.option("--rewrite-reports", is_flag=True, help="Only rewrite existing reports")
@click.option("--modal", is_flag=True, help="Run using Modal")
def swe_benchmark_cmd(
    dataset: str,
    split: str,
    predictions_path: str,
    instance_ids: tuple[str, ...],
    run_id: str | None,
    report_dir: str,
    max_workers: int,
    force_rebuild: bool,
    cache_level: str,
    clean: bool,
    open_file_limit: int,
    timeout: int,
    namespace: str | None,
    rewrite_reports: bool,
    modal: bool,
) -> None:
    """Run the SWE-bench evaluation harness."""

    from codin.evaluate import run_swe_benchmark

    run_swe_benchmark(
        dataset_name=dataset,
        split=split,
        instance_ids=list(instance_ids),
        predictions_path=predictions_path,
        max_workers=max_workers,
        force_rebuild=force_rebuild,
        cache_level=cache_level,
        clean=clean,
        open_file_limit=open_file_limit,
        run_id=run_id,
        timeout=timeout,
        namespace=namespace,
        rewrite_reports=rewrite_reports,
        modal=modal,
        report_dir=report_dir,
    )


def main() -> None:
    """Main entry point for the CLI."""
    import atexit
    import sys
    import warnings

    # Suppress specific asyncio warnings that occur during subprocess cleanup on Windows
    warnings.filterwarnings("ignore", category=ResourceWarning, module="asyncio")
    warnings.filterwarnings("ignore", message=".*unclosed transport.*")
    warnings.filterwarnings("ignore", message=".*I/O operation on closed pipe.*")

    # Override the warning function to suppress subprocess cleanup warnings
    def suppress_subprocess_warnings(*args, **kwargs):
        """Suppress subprocess-related warnings."""

    # Set up aggressive cleanup suppression for the entire process
    def suppress_cleanup_warnings():
        """Suppress all warnings during process cleanup."""
        try:
            # Redirect stderr to devnull to suppress "Exception ignored" messages
            sys.stderr = open(os.devnull, "w")
            warnings.filterwarnings("ignore")
            # Override the _warn function used by asyncio
            if hasattr(warnings, "_warn_unawaited_coroutine"):
                warnings._warn_unawaited_coroutine = suppress_subprocess_warnings
        except Exception:
            pass

    # Register cleanup suppression to run at exit
    atexit.register(suppress_cleanup_warnings)

    try:
        # Click will automatically parse command line arguments
        cli.main()  # Use .main() to properly invoke Click command
    except KeyboardInterrupt:
        click.echo("\n[INTERRUPTED] Interrupted by user.")
        sys.exit(130)
    except Exception as e:
        click.echo(f"[FATAL ERROR] Fatal error: {e}", err=True)
        sys.exit(1)
    finally:
        # Force garbage collection and suppress any warnings
        try:
            import gc

            warnings.filterwarnings("ignore")
            gc.collect()
            # Give a moment for cleanup
            import time

            time.sleep(0.05)
        except Exception:
            pass


if __name__ == "__main__":
    main()<|MERGE_RESOLUTION|>--- conflicted
+++ resolved
@@ -658,7 +658,6 @@
 
 
 @cli.command("swe-benchmark")
-<<<<<<< HEAD
 @click.option(
     "--dataset",
     default="lite",
@@ -666,17 +665,6 @@
 )
 @click.option("--split", default="test", help="Dataset split")
 @click.option("--predictions", "predictions_path", required=True, type=click.Path(exists=True), help="Path to predictions file")
-=======
-@click.option("--dataset", default="SWE-bench/SWE-bench_Lite", help="Dataset name or path")
-@click.option("--split", default="test", help="Dataset split")
-@click.option(
-    "--predictions",
-    "predictions_path",
-    required=True,
-    type=click.Path(exists=True),
-    help="Path to predictions file",
-)
->>>>>>> bd8694b7
 @click.option("--instance-id", "instance_ids", multiple=True, help="Instance IDs to run")
 @click.option("--run-id", default=None, help="Run identifier")
 @click.option("--report-dir", default=".", type=click.Path(), help="Directory for reports")
