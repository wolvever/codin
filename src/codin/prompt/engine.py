"""Prompt execution engine for codin agents.

This module provides the core prompt execution engine that handles
template rendering, LLM interaction, and response processing.

Elegant and concise prompt engine with automatic LLM capability detection.
"""

from __future__ import annotations

import logging
import typing as _t
import uuid
from datetime import datetime

# Use agent protocol types directly
from codin.agent.types import Message, Role, TextPart

from ..model import BaseLLM, ModelRegistry
from .base import PromptResponse, RenderedPrompt, ToolDefinition
from .registry import get_registry

__all__ = ["PromptEngine"]

logger = logging.getLogger("codin.prompt.engine")


class PromptEngine:
    """Elegant prompt engine with automatic LLM detection and simple API."""

    def __init__(self, llm: BaseLLM | str | None = None, endpoint: str | None = None):
        """Initialize prompt engine.

        Args:
            llm: Optional. An LLM instance, model name (str), or None.
                 If None or not provided, the `run` method will attempt to create an
                 LLM from the environment settings. If this creation fails, `run`
                 will raise a ValueError.
                 The `render` method does not require an LLM instance.
            endpoint: Optional. The storage endpoint URL for prompt templates
                 (e.g., "fs://./prompt_templates"). Defaults to a local filesystem
                 path derived from environment variables or a standard default.
        """
        self.llm = self._resolve_llm(llm) if llm is not None else None
        self.endpoint = endpoint

    def _resolve_llm(self, llm: BaseLLM | str) -> BaseLLM:
        """Resolve LLM from string or return instance."""
        if isinstance(llm, str):
            return ModelRegistry.create_llm(llm)
        return llm

    def _detect_capabilities(self, llm: BaseLLM) -> dict[str, _t.Any]:
        """Detect LLM capabilities for template selection."""
        model_name = getattr(llm, "model", llm.__class__.__name__.lower())

        # Simple model family detection
        if "claude" in model_name.lower():
            family, provider = "claude", "anthropic"
        elif "gpt" in model_name.lower() or "openai" in model_name.lower():
            family, provider = "openai", "openai"
        elif "gemini" in model_name.lower() or "google" in model_name.lower():
            family, provider = "google", "google"
        else:
            family, provider = "unknown", "unknown"

        return {
            "model": model_name,
            "model_family": family,
            "model_provider": provider,
            "tool_support": hasattr(llm, "generate_with_tools"),
            "multimodal": getattr(llm, "supports_multimodal", False),
        }

    def _create_message(
        self, content: str, role: Role = Role.agent, context_id: str | None = None, task_id: str | None = None
    ) -> Message:
        """Create an A2A message."""
        return Message(
            messageId=str(uuid.uuid4()),
            role=role,
            parts=[TextPart(text=content)],
            contextId=context_id,
            taskId=task_id,
            kind="message",
        )

    async def _prepare_variables(
        self, variables: dict[str, _t.Any], **kwargs
    ) -> dict[str, _t.Any]:
        """Prepare template variables for rendering by merging and processing tools.

        This method takes an initial `variables` dictionary, merges `kwargs` into it
        (kwargs take precedence), and then processes a "tools" key expected within
        the original `variables` dictionary. The processed tool information (such as
        tool descriptions, names, and a flag indicating presence of tools) is added
        to the resulting variable set.

        Args:
            variables: The base dictionary of variables. If it contains a "tools"
                key, this key is expected to hold a list of `ToolDefinition`
                objects or dictionaries that can be converted to `ToolDefinition`.
            **kwargs: Additional keyword arguments to be merged into the variables.
                These will override any keys with the same name in `variables`.

        Returns:
            A new dictionary containing the merged variables from `variables` and
            `kwargs`, augmented with specific context derived from the processed
            "tools" (e.g., `has_tools`, `tool_names`, `tool_descriptions`, and
            a representation of "tools" suitable for templates).
        """
        # Make a copy of the original variables to avoid modifying it if passed by reference elsewhere
        processed_vars = variables.copy()
        processed_vars.update(kwargs) # Merge kwargs. kwargs can override initial variables.

        # Extract tools from the 'variables' dictionary (original ones, before kwargs merge for safety,
        # or from processed_vars if kwargs are allowed to provide/override tools)
        # Subtask says "retrieve tools ... from the variables dictionary" (the parameter).
        # Let's stick to extracting from the original 'variables' parameter.
        tools_data = variables.get("tools") # This could be List[ToolDefinition] or List[dict]

        if tools_data:
            # Ensure tools_data is in the ToolDefinition format if it's not already
            # This logic might need adjustment depending on what format 'tools' is expected in 'variables'
            # For now, assume it's List[ToolDefinition] or compatible dicts
            tool_defs = []
            if isinstance(tools_data, list):
                for item in tools_data:
                    if isinstance(item, ToolDefinition):
                        tool_defs.append(item)
                    elif isinstance(item, dict): # If tools are passed as dicts
                        tool_defs.append(ToolDefinition(**item))

            tool_dicts = [{"name": t.name, "description": t.description, "parameters": t.parameters} for t in tool_defs]
            processed_vars.update(
                {
                    "tools": tool_dicts, # This will be list of dicts for the template
                    "has_tools": True,
                    "tool_descriptions": [f"- {t.name}: {t.description}" for t in tool_defs],
                    "tool_names": [t.name for t in tool_defs],
                }
            )
        else:
            processed_vars.update({"has_tools": False, "tool_descriptions": [], "tool_names": []})

        return processed_vars

    async def run(
        self,
        name: str,
        /,
        *,
        version: str | None = None,
        variables: dict[str, _t.Any] | None = None,
        conditions: dict[str, _t.Any] | None = None,
        stream: bool = False,
        **kwargs,
    ) -> PromptResponse:
        """Execute a prompt template with elegant simplicity.

        Args:
            name: Template name
            version: Template version (optional)
            variables: A dictionary of template variables. This dictionary can
                optionally include the following special keys:
                - "tools": A list of `ToolDefinition` objects or dictionaries
                  that can be converted to `ToolDefinition`. These are used for
                  providing tool context to the template and for enabling
                  tool use with the LLM if supported.
                - "context_id": An optional string identifier for the context
                  of the A2A message generated by the `run` method.
                - "task_id": An optional string identifier for the task
                  associated with the A2A message.
                Other keys in this dictionary are passed as variables to the
                prompt template during rendering.
            conditions: Template selection conditions
            stream: Stream response
            **kwargs: Additional variables

        Returns:
            A2AResponse with result

        Note:
            If an LLM was not provided during engine initialization, this method
            will attempt to create one from environment settings. If this fails,
            a ValueError will be raised.
        """
        if self.llm is None:
            # Attempt to create LLM from environment if not provided during construction
            # and also not explicitly passed to run (though run doesn't accept llm directly)
            # This logic primarily covers the case where __init__ receives None.
            # If an LLM is critical, it should be ensured by the caller or by a specific method call.
            # However, the request is to raise error if self.llm is None at this point.
            from ..model.factory import create_llm_from_env

            try:
                self.llm = create_llm_from_env()
            except Exception as e: # Broad exception to catch if create_llm_from_env fails
                 raise ValueError(
                    "LLM instance is required for execution, but none was provided or could be created from environment."
                 ) from e

        # If after attempting to create from env, llm is still None, then raise error.
        # This check is now more specific after the attempt above.
        if self.llm is None:
            raise ValueError("LLM instance is required for execution, but none was provided.")

        try:
            # Load template
            registry = get_registry(self.endpoint)
            template = await registry.get_async(name, version)

<<<<<<< HEAD
            # Get or create LLM
            if not self.llm:
                from ..model.factory import create_llm_from_env

                self.llm = await create_llm_from_env() # create_llm_from_env is now async

            # LLM client is prepared in its async __init__. No separate prepare() call needed.
            # capabilities = self._detect_capabilities(self.llm) # self.llm must be non-None here
            if not self.llm: # Should be caught by earlier logic or raise specific error
                 raise RuntimeError("LLM could not be initialized in PromptEngine.")
=======
            # Prepare LLM if needed
            if hasattr(self.llm, "prepare"):
                # Check if LLM has _prepared attribute to track preparation state
                if hasattr(self.llm, "_prepared"):
                    if not self.llm._prepared:
                        await self.llm.prepare()
                else:
                    # LLM doesn't track preparation state, so always prepare
                    await self.llm.prepare()
>>>>>>> c1ce84cd

            # Detect capabilities and merge with conditions
            capabilities = self._detect_capabilities(self.llm)
            final_conditions = (conditions or {}) | capabilities

            # Get best variant
            variant = template.get_best_variant(final_conditions)
            if not variant:
                raise ValueError(f"No suitable variant found for template {name}")

            # Prepare all variables
            # 'variables' here is the parameter to run(), which might be None.
            # _prepare_variables expects a dict.
            current_variables = variables or {}
            all_variables = await self._prepare_variables(current_variables, **kwargs)

            # The 'tools' variable for LLM interaction should come from the processed 'all_variables'
            # or more directly from what was in the input 'variables' dict.
            # The 'tools' entry in 'all_variables' is now a list of dicts for the template.
            # For LLM interaction, we need the original ToolDefinition objects or compatible dicts.
            # Let's re-fetch from original 'variables' for clarity for the LLM part.
            llm_tools_source = current_variables.get("tools") # This would be List[ToolDefinition] or List[dict]


            all_variables.update(
                {
                    "model": capabilities["model"],
                    "model_family": capabilities["model_family"],
                    "model_provider": capabilities["model_provider"],
                    "streaming": stream,
                }
            )

            # Render template (full rendering with system prompt and messages)
            rendered_prompt = template.render(conditions=final_conditions, **all_variables)

            logger.debug("Calling LLM %s with template %s@%s", capabilities["model"], template.name, template.version)

            # Execute with LLM
            model_options = rendered_prompt.model_options

            # Determine if we should use messages format or single text
            if rendered_prompt.system_prompt or rendered_prompt.messages:
                # Use structured message format if available
                messages = rendered_prompt.to_messages()

                # 'llm_tools_source' was extracted above from current_variables.get("tools")
                if llm_tools_source and capabilities["tool_support"] and hasattr(self.llm, "generate_with_tools"):
                    # Convert tools for LLM if they are ToolDefinition objects
                    llm_api_tools = []
                    if isinstance(llm_tools_source, list):
                        for tool_item in llm_tools_source:
                            if isinstance(tool_item, ToolDefinition):
                                llm_api_tools.append({
                                    "type": "function",
                                    "function": {"name": tool_item.name, "description": tool_item.description, "parameters": tool_item.parameters},
                                })
                            elif isinstance(tool_item, dict): # Assume it's already in LLM API format or compatible
                                llm_api_tools.append(tool_item)

                    # Check if LLM supports message-based generation with tools
                    if hasattr(self.llm, "generate_messages_with_tools"):
                        completion = await self.llm.generate_messages_with_tools(
                            messages, tools=llm_api_tools, stream=stream, **model_options
                        )
                    else:
                        # Fallback to text-based generation
                        completion = await self.llm.generate_with_tools(
                            rendered_prompt.text, tools=llm_api_tools, stream=stream, **model_options
                        )
                # Check if LLM supports message-based generation
                elif hasattr(self.llm, "generate_messages"):
                    completion = await self.llm.generate_messages(messages, stream=stream, **model_options)
                else:
                    # Fallback to text-based generation
                    completion = await self.llm.generate(rendered_prompt.text, stream=stream, **model_options)
            # Use traditional single text approach
            # 'llm_tools_source' was extracted above from current_variables.get("tools")
            elif llm_tools_source and capabilities["tool_support"] and hasattr(self.llm, "generate_with_tools"):
                llm_api_tools = []
                if isinstance(llm_tools_source, list):
                    for tool_item in llm_tools_source:
                        if isinstance(tool_item, ToolDefinition):
                            llm_api_tools.append({
                                "type": "function",
                                "function": {"name": tool_item.name, "description": tool_item.description, "parameters": tool_item.parameters},
                            })
                        elif isinstance(tool_item, dict):
                             llm_api_tools.append(tool_item)

                completion = await self.llm.generate_with_tools(
                    rendered_prompt.text, tools=llm_api_tools, stream=stream, **model_options
                )
            else:
                completion = await self.llm.generate(rendered_prompt.text, stream=stream, **model_options)

            # Create A2A response
            response = PromptResponse(streaming=stream)

            if stream and hasattr(completion, "__aiter__"):
                response.content = completion
            else:
                content_str = str(completion)
                # Get context_id and task_id from all_variables
                _context_id = all_variables.get("context_id")
                _task_id = all_variables.get("task_id")
                response.message = self._create_message(
                    content=content_str, role=Role.agent, context_id=_context_id, task_id=_task_id
                )
                response.content = content_str

            return response

        except Exception as e:
            logger.error(f"Error in prompt execution: {e}", exc_info=True)
            return PromptResponse(
                error={"type": "execution_error", "message": str(e), "timestamp": datetime.now().isoformat()}
            )

    async def render(
        self,
        name: str,
        /,
        *,
        version: str | None = None,
        variables: dict[str, _t.Any] | None = None,
        conditions: dict[str, _t.Any] | None = None,
        **kwargs,
    ) -> str:
        """Render a template's text content without executing LLM.

        Args:
            name: Template name
            version: Template version (optional)
            variables: Template variables
            conditions: Template selection conditions
            **kwargs: Additional variables

        Returns:
            The rendered text content of the prompt.
        """
        registry = get_registry(self.endpoint)
        template = await registry.get_async(name, version)

        all_variables = (variables or {}) | kwargs
        rendered_prompt = template.render(conditions=conditions, **all_variables)
        return rendered_prompt.text<|MERGE_RESOLUTION|>--- conflicted
+++ resolved
@@ -210,7 +210,6 @@
             registry = get_registry(self.endpoint)
             template = await registry.get_async(name, version)
 
-<<<<<<< HEAD
             # Get or create LLM
             if not self.llm:
                 from ..model.factory import create_llm_from_env
@@ -221,17 +220,6 @@
             # capabilities = self._detect_capabilities(self.llm) # self.llm must be non-None here
             if not self.llm: # Should be caught by earlier logic or raise specific error
                  raise RuntimeError("LLM could not be initialized in PromptEngine.")
-=======
-            # Prepare LLM if needed
-            if hasattr(self.llm, "prepare"):
-                # Check if LLM has _prepared attribute to track preparation state
-                if hasattr(self.llm, "_prepared"):
-                    if not self.llm._prepared:
-                        await self.llm.prepare()
-                else:
-                    # LLM doesn't track preparation state, so always prepare
-                    await self.llm.prepare()
->>>>>>> c1ce84cd
 
             # Detect capabilities and merge with conditions
             capabilities = self._detect_capabilities(self.llm)
